--- conflicted
+++ resolved
@@ -2,10 +2,7 @@
 // Use of this source code is governed by a BSD-style
 // license that can be found in the LICENSE file.
 
-<<<<<<< HEAD
-=======
 //go:build (!amd64 && !ppc64le && !s390x) || !gc || purego
->>>>>>> 8b1e5686
 // +build !amd64,!ppc64le,!s390x !gc purego
 
 package poly1305
