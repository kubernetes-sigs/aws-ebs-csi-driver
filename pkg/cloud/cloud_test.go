/*
Copyright 2019 The Kubernetes Authors.

Licensed under the Apache License, Version 2.0 (the "License");
you may not use this file except in compliance with the License.
You may obtain a copy of the License at

    http://www.apache.org/licenses/LICENSE-2.0

Unless required by applicable law or agreed to in writing, software
distributed under the License is distributed on an "AS IS" BASIS,
WITHOUT WARRANTIES OR CONDITIONS OF ANY KIND, either express or implied.
See the License for the specific language governing permissions and
limitations under the License.
*/

package cloud

import (
	"context"
	"errors"
	"fmt"
	"reflect"
	"sort"
	"strings"
	"testing"

	"github.com/aws/aws-sdk-go/aws"
	"github.com/aws/aws-sdk-go/aws/awserr"
	"github.com/aws/aws-sdk-go/service/ec2"
	"github.com/golang/mock/gomock"
	dm "github.com/kubernetes-sigs/aws-ebs-csi-driver/pkg/cloud/devicemanager"
	"github.com/kubernetes-sigs/aws-ebs-csi-driver/pkg/cloud/mocks"
	"github.com/kubernetes-sigs/aws-ebs-csi-driver/pkg/util"
)

const (
	defaultZone = "test-az"
	expZone     = "us-west-2b"
)

func TestCreateDisk(t *testing.T) {
	testCases := []struct {
		name                 string
		volumeName           string
		volState             string
		diskOptions          *DiskOptions
		expDisk              *Disk
		cleanUpFailedVolume  bool
		expErr               error
		expCreateVolumeErr   error
		expDescVolumeErr     error
		expCreateVolumeInput *ec2.CreateVolumeInput
	}{
		{
			name:       "success: normal",
			volumeName: "vol-test-name",
			diskOptions: &DiskOptions{
				CapacityBytes: util.GiBToBytes(1),
				Tags:          map[string]string{VolumeNameTagKey: "vol-test", AwsEbsDriverTagKey: "true"},
			},
			expCreateVolumeInput: &ec2.CreateVolumeInput{},
			expDisk: &Disk{
				VolumeID:         "vol-test",
				CapacityGiB:      1,
				AvailabilityZone: defaultZone,
			},
			expErr: nil,
		},
		{
			name:       "success: normal with gp2 options",
			volumeName: "vol-test-name",
			diskOptions: &DiskOptions{
				CapacityBytes: util.GiBToBytes(1),
				VolumeType:    VolumeTypeGP2,
				Tags:          map[string]string{VolumeNameTagKey: "vol-test"},
			},
			expCreateVolumeInput: &ec2.CreateVolumeInput{},
			expDisk: &Disk{
				VolumeID:         "vol-test",
				CapacityGiB:      1,
				AvailabilityZone: defaultZone,
			},
			expErr: nil,
		},
		{
			name:       "success: normal with io2 options",
			volumeName: "vol-test-name",
			diskOptions: &DiskOptions{
				CapacityBytes: util.GiBToBytes(1),
				Tags:          map[string]string{VolumeNameTagKey: "vol-test", AwsEbsDriverTagKey: "true"},
				VolumeType:    VolumeTypeIO2,
				IOPSPerGB:     100,
			},
			expDisk: &Disk{
				VolumeID:         "vol-test",
				CapacityGiB:      1,
				AvailabilityZone: defaultZone,
			},
			expCreateVolumeInput: &ec2.CreateVolumeInput{
				Iops: aws.Int64(100),
			},
			expErr: nil,
		},
		{
			name:       "success: normal with gp3 options",
			volumeName: "vol-test-name",
			diskOptions: &DiskOptions{
				CapacityBytes: util.GiBToBytes(1),
				Tags:          map[string]string{VolumeNameTagKey: "vol-test", AwsEbsDriverTagKey: "true"},
				VolumeType:    VolumeTypeGP3,
				IOPS:          3000,
				Throughput:    125,
			},
			expDisk: &Disk{
				VolumeID:         "vol-test",
				CapacityGiB:      1,
				AvailabilityZone: defaultZone,
			},
			expCreateVolumeInput: &ec2.CreateVolumeInput{
				Iops: aws.Int64(3000),
			},
			expErr: nil,
		},
		{
			name:       "success: normal with provided zone",
			volumeName: "vol-test-name",
			diskOptions: &DiskOptions{
				CapacityBytes:    util.GiBToBytes(1),
				Tags:             map[string]string{VolumeNameTagKey: "vol-test", AwsEbsDriverTagKey: "true"},
				AvailabilityZone: expZone,
			},
			expDisk: &Disk{
				VolumeID:         "vol-test",
				CapacityGiB:      1,
				AvailabilityZone: expZone,
			},
			expCreateVolumeInput: &ec2.CreateVolumeInput{},
			expErr:               nil,
		},
		{
			name:       "success: normal with encrypted volume",
			volumeName: "vol-test-name",
			diskOptions: &DiskOptions{
				CapacityBytes:    util.GiBToBytes(1),
				Tags:             map[string]string{VolumeNameTagKey: "vol-test", AwsEbsDriverTagKey: "true"},
				AvailabilityZone: expZone,
				Encrypted:        true,
				KmsKeyID:         "arn:aws:kms:us-east-1:012345678910:key/abcd1234-a123-456a-a12b-a123b4cd56ef",
			},
			expDisk: &Disk{
				VolumeID:         "vol-test",
				CapacityGiB:      1,
				AvailabilityZone: expZone,
			},
			expCreateVolumeInput: &ec2.CreateVolumeInput{},
			expErr:               nil,
		},
		{
			name:       "success: outpost volume",
			volumeName: "vol-test-name",
			diskOptions: &DiskOptions{
				CapacityBytes:    util.GiBToBytes(1),
				Tags:             map[string]string{VolumeNameTagKey: "vol-test", AwsEbsDriverTagKey: "true"},
				AvailabilityZone: expZone,
				OutpostArn:       "arn:aws:outposts:us-west-2:111111111111:outpost/op-0aaa000a0aaaa00a0",
			},
			expDisk: &Disk{
				VolumeID:         "vol-test",
				CapacityGiB:      1,
				AvailabilityZone: expZone,
				OutpostArn:       "arn:aws:outposts:us-west-2:111111111111:outpost/op-0aaa000a0aaaa00a0",
			},
			expCreateVolumeInput: &ec2.CreateVolumeInput{},
			expErr:               nil,
		},
		{
			name:       "success: empty outpost arn",
			volumeName: "vol-test-name",
			diskOptions: &DiskOptions{
				CapacityBytes:    util.GiBToBytes(1),
				Tags:             map[string]string{VolumeNameTagKey: "vol-test", AwsEbsDriverTagKey: "true"},
				AvailabilityZone: expZone,
			},
			expDisk: &Disk{
				VolumeID:         "vol-test",
				CapacityGiB:      1,
				AvailabilityZone: expZone,
				OutpostArn:       "",
			},
			expCreateVolumeInput: &ec2.CreateVolumeInput{},
			expErr:               nil,
		},
		{
			name:       "fail: ec2.CreateVolume returned CreateVolume error",
			volumeName: "vol-test-name-error",
			diskOptions: &DiskOptions{
				CapacityBytes:    util.GiBToBytes(1),
				Tags:             map[string]string{VolumeNameTagKey: "vol-test", AwsEbsDriverTagKey: "true"},
				AvailabilityZone: expZone,
			},
			expCreateVolumeInput: &ec2.CreateVolumeInput{},
			expErr:               fmt.Errorf("could not create volume in EC2: CreateVolume generic error"),
			expCreateVolumeErr:   fmt.Errorf("CreateVolume generic error"),
		},
		{
			name:       "fail: ec2.DescribeVolumes error after volume created",
			volumeName: "vol-test-name-error",
			volState:   "creating",
			diskOptions: &DiskOptions{
				CapacityBytes:    util.GiBToBytes(1),
				Tags:             map[string]string{VolumeNameTagKey: "vol-test", AwsEbsDriverTagKey: "true"},
				AvailabilityZone: "",
			},
			expCreateVolumeInput: &ec2.CreateVolumeInput{},
			expErr:               fmt.Errorf("failed to get an available volume in EC2: DescribeVolumes generic error"),
			expDescVolumeErr:     fmt.Errorf("DescribeVolumes generic error"),
			cleanUpFailedVolume:  true,
		},
		{
			name:       "fail: Volume is not ready to use, volume stuck in creating status and controller timed out waiting for the condition",
			volumeName: "vol-test-name-error",
			volState:   "creating",
			diskOptions: &DiskOptions{
				CapacityBytes:    util.GiBToBytes(1),
				Tags:             map[string]string{VolumeNameTagKey: "vol-test", AwsEbsDriverTagKey: "true"},
				AvailabilityZone: "",
			},
			cleanUpFailedVolume:  true,
			expCreateVolumeInput: &ec2.CreateVolumeInput{},
			expErr:               fmt.Errorf("failed to get an available volume in EC2: timed out waiting for the condition"),
		},
		{
			name:       "success: normal from snapshot",
			volumeName: "vol-test-name",
			diskOptions: &DiskOptions{
				CapacityBytes:    util.GiBToBytes(1),
				Tags:             map[string]string{VolumeNameTagKey: "vol-test", AwsEbsDriverTagKey: "true"},
				AvailabilityZone: expZone,
				SnapshotID:       "snapshot-test",
			},
			expDisk: &Disk{
				VolumeID:         "vol-test",
				CapacityGiB:      1,
				AvailabilityZone: expZone,
			},
			expCreateVolumeInput: &ec2.CreateVolumeInput{},
			expErr:               nil,
		},
		{
			name:       "success: io1 with too low iopsPerGB and AllowIOPSPerGBIncrease",
			volumeName: "vol-test-name",
			diskOptions: &DiskOptions{
				CapacityBytes:          util.GiBToBytes(4),
<<<<<<< HEAD
				Tags:                   map[string]string{VolumeNameTagKey: "vol-test"},
=======
				Tags:                   map[string]string{VolumeNameTagKey: "vol-test", AwsEbsDriverTagKey: "true"},
>>>>>>> 8b1e5686
				VolumeType:             VolumeTypeIO1,
				IOPSPerGB:              1,
				AllowIOPSPerGBIncrease: true,
			},
			expDisk: &Disk{
				VolumeID:         "vol-test",
				CapacityGiB:      4,
				AvailabilityZone: defaultZone,
			},
			expCreateVolumeInput: &ec2.CreateVolumeInput{
				Iops: aws.Int64(100),
			},
			expErr: nil,
		},
		{
			name:       "fail: io1 with too low iopsPerGB",
			volumeName: "vol-test-name",
			diskOptions: &DiskOptions{
				CapacityBytes: util.GiBToBytes(4),
<<<<<<< HEAD
				Tags:          map[string]string{VolumeNameTagKey: "vol-test"},
=======
				Tags:          map[string]string{VolumeNameTagKey: "vol-test", AwsEbsDriverTagKey: "true"},
>>>>>>> 8b1e5686
				VolumeType:    VolumeTypeIO1,
				IOPSPerGB:     1,
			},
			expDisk: &Disk{
				VolumeID:         "vol-test",
				CapacityGiB:      4,
				AvailabilityZone: defaultZone,
			},
			expCreateVolumeInput: nil,
			expErr:               fmt.Errorf("invalid combination of volume size 4 GB and iopsPerGB 1: the resulting IOPS 4 is too low for AWS, it must be at least 100"),
		},
		{
			name:       "success: small io1 with too high iopsPerGB",
			volumeName: "vol-test-name",
			diskOptions: &DiskOptions{
				CapacityBytes: util.GiBToBytes(4),
<<<<<<< HEAD
				Tags:          map[string]string{VolumeNameTagKey: "vol-test"},
=======
				Tags:          map[string]string{VolumeNameTagKey: "vol-test", AwsEbsDriverTagKey: "true"},
>>>>>>> 8b1e5686
				VolumeType:    VolumeTypeIO1,
				IOPSPerGB:     10000,
			},
			expDisk: &Disk{
				VolumeID:         "vol-test",
				CapacityGiB:      4,
				AvailabilityZone: defaultZone,
			},
			expCreateVolumeInput: &ec2.CreateVolumeInput{
				Iops: aws.Int64(200),
			},
			expErr: nil,
		},
		{
			name:       "success: large io1 with too high iopsPerGB",
			volumeName: "vol-test-name",
			diskOptions: &DiskOptions{
				CapacityBytes: util.GiBToBytes(4000),
<<<<<<< HEAD
				Tags:          map[string]string{VolumeNameTagKey: "vol-test"},
=======
				Tags:          map[string]string{VolumeNameTagKey: "vol-test", AwsEbsDriverTagKey: "true"},
>>>>>>> 8b1e5686
				VolumeType:    VolumeTypeIO1,
				IOPSPerGB:     10000,
			},
			expDisk: &Disk{
				VolumeID:         "vol-test",
				CapacityGiB:      4000,
				AvailabilityZone: defaultZone,
			},
			expCreateVolumeInput: &ec2.CreateVolumeInput{
				Iops: aws.Int64(64000),
			},
			expErr: nil,
		},
		{
			name:       "success: io2 with too low iopsPerGB and AllowIOPSPerGBIncrease",
			volumeName: "vol-test-name",
			diskOptions: &DiskOptions{
				CapacityBytes:          util.GiBToBytes(4),
<<<<<<< HEAD
				Tags:                   map[string]string{VolumeNameTagKey: "vol-test"},
=======
				Tags:                   map[string]string{VolumeNameTagKey: "vol-test", AwsEbsDriverTagKey: "true"},
>>>>>>> 8b1e5686
				VolumeType:             VolumeTypeIO2,
				IOPSPerGB:              1,
				AllowIOPSPerGBIncrease: true,
			},
			expDisk: &Disk{
				VolumeID:         "vol-test",
				CapacityGiB:      4,
				AvailabilityZone: defaultZone,
			},
			expCreateVolumeInput: &ec2.CreateVolumeInput{
				Iops: aws.Int64(100),
			},
			expErr: nil,
		},
		{
			name:       "fail: io2 with too low iopsPerGB",
			volumeName: "vol-test-name",
			diskOptions: &DiskOptions{
				CapacityBytes: util.GiBToBytes(4),
<<<<<<< HEAD
				Tags:          map[string]string{VolumeNameTagKey: "vol-test"},
=======
				Tags:          map[string]string{VolumeNameTagKey: "vol-test", AwsEbsDriverTagKey: "true"},
>>>>>>> 8b1e5686
				VolumeType:    VolumeTypeIO2,
				IOPSPerGB:     1,
			},
			expDisk: &Disk{
				VolumeID:         "vol-test",
				CapacityGiB:      4,
				AvailabilityZone: defaultZone,
			},
			expCreateVolumeInput: nil,
			expErr:               fmt.Errorf("invalid combination of volume size 4 GB and iopsPerGB 1: the resulting IOPS 4 is too low for AWS, it must be at least 100"),
		},
		{
			name:       "success: small io2 with too high iopsPerGB",
			volumeName: "vol-test-name",
			diskOptions: &DiskOptions{
				CapacityBytes: util.GiBToBytes(4),
<<<<<<< HEAD
				Tags:          map[string]string{VolumeNameTagKey: "vol-test"},
=======
				Tags:          map[string]string{VolumeNameTagKey: "vol-test", AwsEbsDriverTagKey: "true"},
>>>>>>> 8b1e5686
				VolumeType:    VolumeTypeIO2,
				IOPSPerGB:     10000,
			},
			expDisk: &Disk{
				VolumeID:         "vol-test",
				CapacityGiB:      4,
				AvailabilityZone: defaultZone,
			},
			expCreateVolumeInput: &ec2.CreateVolumeInput{
				Iops: aws.Int64(2000),
			},
			expErr: nil,
		},
		{
			name:       "success: large io2 with too high iopsPerGB",
			volumeName: "vol-test-name",
			diskOptions: &DiskOptions{
				CapacityBytes: util.GiBToBytes(4000),
<<<<<<< HEAD
				Tags:          map[string]string{VolumeNameTagKey: "vol-test"},
=======
				Tags:          map[string]string{VolumeNameTagKey: "vol-test", AwsEbsDriverTagKey: "true"},
>>>>>>> 8b1e5686
				VolumeType:    VolumeTypeIO2,
				IOPSPerGB:     100000,
			},
			expDisk: &Disk{
				VolumeID:         "vol-test",
				CapacityGiB:      4000,
				AvailabilityZone: defaultZone,
			},
			expCreateVolumeInput: &ec2.CreateVolumeInput{
				Iops: aws.Int64(64000),
			},
			expErr: nil,
		},
	}

	for _, tc := range testCases {
		t.Run(tc.name, func(t *testing.T) {
			mockCtrl := gomock.NewController(t)
			mockEC2 := mocks.NewMockEC2(mockCtrl)
			c := newCloud(mockEC2)

			volState := tc.volState
			if volState == "" {
				volState = "available"
			}

			vol := &ec2.Volume{
				VolumeId:         aws.String(tc.diskOptions.Tags[VolumeNameTagKey]),
				Size:             aws.Int64(util.BytesToGiB(tc.diskOptions.CapacityBytes)),
				State:            aws.String(volState),
				AvailabilityZone: aws.String(tc.diskOptions.AvailabilityZone),
				OutpostArn:       aws.String(tc.diskOptions.OutpostArn),
			}
			snapshot := &ec2.Snapshot{
				SnapshotId: aws.String(tc.diskOptions.SnapshotID),
				VolumeId:   aws.String("snap-test-volume"),
				State:      aws.String("completed"),
			}
			ctx := context.Background()

			if tc.expCreateVolumeInput != nil {
				matcher := eqCreateVolume(tc.expCreateVolumeInput)
				mockEC2.EXPECT().CreateVolumeWithContext(gomock.Eq(ctx), matcher).Return(vol, tc.expCreateVolumeErr)
				mockEC2.EXPECT().DescribeVolumesWithContext(gomock.Eq(ctx), gomock.Any()).Return(&ec2.DescribeVolumesOutput{Volumes: []*ec2.Volume{vol}}, tc.expDescVolumeErr).AnyTimes()
				if len(tc.diskOptions.SnapshotID) > 0 {
					mockEC2.EXPECT().DescribeSnapshotsWithContext(gomock.Eq(ctx), gomock.Any()).Return(&ec2.DescribeSnapshotsOutput{Snapshots: []*ec2.Snapshot{snapshot}}, nil).AnyTimes()
				}
				if tc.cleanUpFailedVolume == true {
					mockEC2.EXPECT().DeleteVolumeWithContext(gomock.Eq(ctx), gomock.Any()).Return(&ec2.DeleteVolumeOutput{}, nil)
				}
				if len(tc.diskOptions.AvailabilityZone) == 0 {
					mockEC2.EXPECT().DescribeAvailabilityZonesWithContext(gomock.Eq(ctx), gomock.Any()).Return(&ec2.DescribeAvailabilityZonesOutput{
						AvailabilityZones: []*ec2.AvailabilityZone{
							{ZoneName: aws.String(defaultZone)},
						},
					}, nil)
				}
			}

			disk, err := c.CreateDisk(ctx, tc.volumeName, tc.diskOptions)
			if err != nil {
				if tc.expErr == nil {
					t.Fatalf("CreateDisk() failed: expected no error, got: %v", err)
				} else if tc.expErr.Error() != err.Error() {
					t.Fatalf("CreateDisk() failed: expected error %q, got: %q", tc.expErr, err)
				}
			} else {
				if tc.expErr != nil {
					t.Fatal("CreateDisk() failed: expected error, got nothing")
				} else {
					if tc.expDisk.CapacityGiB != disk.CapacityGiB {
						t.Fatalf("CreateDisk() failed: expected capacity %d, got %d", tc.expDisk.CapacityGiB, disk.CapacityGiB)
					}
					if tc.expDisk.VolumeID != disk.VolumeID {
						t.Fatalf("CreateDisk() failed: expected capacity %q, got %q", tc.expDisk.VolumeID, disk.VolumeID)
					}
					if tc.expDisk.AvailabilityZone != disk.AvailabilityZone {
						t.Fatalf("CreateDisk() failed: expected availabilityZone %q, got %q", tc.expDisk.AvailabilityZone, disk.AvailabilityZone)
					}
					if tc.expDisk.OutpostArn != disk.OutpostArn {
						t.Fatalf("CreateDisk() failed: expected outpoustArn %q, got %q", tc.expDisk.OutpostArn, disk.OutpostArn)
					}
				}
			}

			mockCtrl.Finish()
		})
	}
}

func TestDeleteDisk(t *testing.T) {
	testCases := []struct {
		name     string
		volumeID string
		expResp  bool
		expErr   error
	}{
		{
			name:     "success: normal",
			volumeID: "vol-test-1234",
			expResp:  true,
			expErr:   nil,
		},
		{
			name:     "fail: DeleteVolume returned generic error",
			volumeID: "vol-test-1234",
			expResp:  false,
			expErr:   fmt.Errorf("DeleteVolume generic error"),
		},
		{
			name:     "fail: DeleteVolume returned not found error",
			volumeID: "vol-test-1234",
			expResp:  false,
			expErr:   awserr.New("InvalidVolume.NotFound", "", nil),
		},
	}

	for _, tc := range testCases {
		t.Run(tc.name, func(t *testing.T) {
			mockCtrl := gomock.NewController(t)
			mockEC2 := mocks.NewMockEC2(mockCtrl)
			c := newCloud(mockEC2)

			ctx := context.Background()
			mockEC2.EXPECT().DeleteVolumeWithContext(gomock.Eq(ctx), gomock.Any()).Return(&ec2.DeleteVolumeOutput{}, tc.expErr)

			ok, err := c.DeleteDisk(ctx, tc.volumeID)
			if err != nil && tc.expErr == nil {
				t.Fatalf("DeleteDisk() failed: expected no error, got: %v", err)
			}

			if err == nil && tc.expErr != nil {
				t.Fatal("DeleteDisk() failed: expected error, got nothing")
			}

			if tc.expResp != ok {
				t.Fatalf("DeleteDisk() failed: expected return %v, got %v", tc.expResp, ok)
			}

			mockCtrl.Finish()
		})
	}
}

func TestAttachDisk(t *testing.T) {
	testCases := []struct {
		name     string
		volumeID string
		nodeID   string
		expErr   error
	}{
		{
			name:     "success: normal",
			volumeID: "vol-test-1234",
			nodeID:   "node-1234",
			expErr:   nil,
		},
		{
			name:     "fail: AttachVolume returned generic error",
			volumeID: "vol-test-1234",
			nodeID:   "node-1234",
			expErr:   fmt.Errorf(""),
		},
		{
			name:     "fail: AttachVolume returned error volumeInUse",
			volumeID: "vol-test-1234",
			nodeID:   "node-1234",
			expErr:   awserr.New("VolumeInUse", "Volume is in use", nil),
		},
	}

	for _, tc := range testCases {
		t.Run(tc.name, func(t *testing.T) {
			mockCtrl := gomock.NewController(t)
			mockEC2 := mocks.NewMockEC2(mockCtrl)
			c := newCloud(mockEC2)

			vol := &ec2.Volume{
				VolumeId:    aws.String(tc.volumeID),
				Attachments: []*ec2.VolumeAttachment{{Device: aws.String("/dev/xvdba"), InstanceId: aws.String("node-1234"), State: aws.String("attached")}},
			}

			ctx := context.Background()
			mockEC2.EXPECT().DescribeVolumesWithContext(gomock.Eq(ctx), gomock.Any()).Return(&ec2.DescribeVolumesOutput{Volumes: []*ec2.Volume{vol}}, nil).AnyTimes()
			mockEC2.EXPECT().DescribeInstancesWithContext(gomock.Eq(ctx), gomock.Any()).Return(newDescribeInstancesOutput(tc.nodeID), nil)
			mockEC2.EXPECT().AttachVolumeWithContext(gomock.Eq(ctx), gomock.Any()).Return(&ec2.VolumeAttachment{}, tc.expErr)

			devicePath, err := c.AttachDisk(ctx, tc.volumeID, tc.nodeID)
			if err != nil {
				if tc.expErr == nil {
					t.Fatalf("AttachDisk() failed: expected no error, got: %v", err)
				}
			} else {
				if tc.expErr != nil {
					t.Fatal("AttachDisk() failed: expected error, got nothing")
				}
				if !strings.HasPrefix(devicePath, "/dev/") {
					t.Fatal("AttachDisk() failed: expected valid device path, got empty string")
				}
			}

			mockCtrl.Finish()
		})
	}
}

func TestDetachDisk(t *testing.T) {
	testCases := []struct {
		name     string
		volumeID string
		nodeID   string
		expErr   error
	}{
		{
			name:     "success: normal",
			volumeID: "vol-test-1234",
			nodeID:   "node-1234",
			expErr:   nil,
		},
		{
			name:     "fail: DetachVolume returned generic error",
			volumeID: "vol-test-1234",
			nodeID:   "node-1234",
			expErr:   fmt.Errorf("DetachVolume generic error"),
		},
		{
			name:     "fail: DetachVolume returned not found error",
			volumeID: "vol-test-1234",
			nodeID:   "node-1234",
			expErr:   fmt.Errorf("DetachVolume not found error"),
		},
	}

	for _, tc := range testCases {
		t.Run(tc.name, func(t *testing.T) {
			mockCtrl := gomock.NewController(t)
			mockEC2 := mocks.NewMockEC2(mockCtrl)
			c := newCloud(mockEC2)

			vol := &ec2.Volume{
				VolumeId:    aws.String(tc.volumeID),
				Attachments: nil,
			}

			ctx := context.Background()
			mockEC2.EXPECT().DescribeVolumesWithContext(gomock.Eq(ctx), gomock.Any()).Return(&ec2.DescribeVolumesOutput{Volumes: []*ec2.Volume{vol}}, nil).AnyTimes()
			mockEC2.EXPECT().DescribeInstancesWithContext(gomock.Eq(ctx), gomock.Any()).Return(newDescribeInstancesOutput(tc.nodeID), nil)
			switch tc.name {
			case "fail: DetachVolume returned not found error":
				mockEC2.EXPECT().DetachVolumeWithContext(gomock.Eq(ctx), gomock.Any()).Return(nil, awserr.New("InvalidVolume.NotFound", "foo", fmt.Errorf("")))
			default:
				mockEC2.EXPECT().DetachVolumeWithContext(gomock.Eq(ctx), gomock.Any()).Return(&ec2.VolumeAttachment{}, tc.expErr)
			}

			err := c.DetachDisk(ctx, tc.volumeID, tc.nodeID)
			if err != nil {
				if tc.expErr == nil {
					t.Fatalf("DetachDisk() failed: expected no error, got: %v", err)
				}
			} else {
				if tc.expErr != nil {
					t.Fatal("DetachDisk() failed: expected error, got nothing")
				}
			}

			mockCtrl.Finish()
		})
	}
}

func TestGetDiskByName(t *testing.T) {
	testCases := []struct {
		name             string
		volumeName       string
		volumeCapacity   int64
		availabilityZone string
		outpostArn       string
		expErr           error
	}{
		{
			name:             "success: normal",
			volumeName:       "vol-test-1234",
			volumeCapacity:   util.GiBToBytes(1),
			availabilityZone: expZone,
			expErr:           nil,
		},
		{
			name:             "success: outpost volume",
			volumeName:       "vol-test-1234",
			volumeCapacity:   util.GiBToBytes(1),
			availabilityZone: expZone,
			outpostArn:       "arn:aws:outposts:us-west-2:111111111111:outpost/op-0aaa000a0aaaa00a0",
			expErr:           nil,
		},
		{
			name:           "fail: DescribeVolumes returned generic error",
			volumeName:     "vol-test-1234",
			volumeCapacity: util.GiBToBytes(1),
			expErr:         fmt.Errorf("DescribeVolumes generic error"),
		},
	}

	for _, tc := range testCases {
		t.Run(tc.name, func(t *testing.T) {
			mockCtrl := gomock.NewController(t)
			mockEC2 := mocks.NewMockEC2(mockCtrl)
			c := newCloud(mockEC2)

			vol := &ec2.Volume{
				VolumeId:         aws.String(tc.volumeName),
				Size:             aws.Int64(util.BytesToGiB(tc.volumeCapacity)),
				AvailabilityZone: aws.String(tc.availabilityZone),
				OutpostArn:       aws.String(tc.outpostArn),
			}

			ctx := context.Background()
			mockEC2.EXPECT().DescribeVolumesWithContext(gomock.Eq(ctx), gomock.Any()).Return(&ec2.DescribeVolumesOutput{Volumes: []*ec2.Volume{vol}}, tc.expErr)

			disk, err := c.GetDiskByName(ctx, tc.volumeName, tc.volumeCapacity)
			if err != nil {
				if tc.expErr == nil {
					t.Fatalf("GetDiskByName() failed: expected no error, got: %v", err)
				}
			} else {
				if tc.expErr != nil {
					t.Fatal("GetDiskByName() failed: expected error, got nothing")
				}
				if disk.CapacityGiB != util.BytesToGiB(tc.volumeCapacity) {
					t.Fatalf("GetDiskByName() failed: expected capacity %d, got %d", util.BytesToGiB(tc.volumeCapacity), disk.CapacityGiB)
				}
				if tc.availabilityZone != disk.AvailabilityZone {
					t.Fatalf("GetDiskByName() failed: expected availabilityZone %q, got %q", tc.availabilityZone, disk.AvailabilityZone)
				}
				if tc.outpostArn != disk.OutpostArn {
					t.Fatalf("GetDiskByName() failed: expected outpostArn %q, got %q", tc.outpostArn, disk.OutpostArn)
				}
			}

			mockCtrl.Finish()
		})
	}
}

func TestGetDiskByID(t *testing.T) {
	testCases := []struct {
		name             string
		volumeID         string
		availabilityZone string
		outpostArn       string
		attachments      *ec2.VolumeAttachment
		expErr           error
	}{
		{
			name:             "success: normal",
			volumeID:         "vol-test-1234",
			availabilityZone: expZone,
			attachments:      &ec2.VolumeAttachment{},
			expErr:           nil,
		},
		{
			name:             "success: outpost volume",
			volumeID:         "vol-test-1234",
			availabilityZone: expZone,
			outpostArn:       "arn:aws:outposts:us-west-2:111111111111:outpost/op-0aaa000a0aaaa00a0",
			attachments:      &ec2.VolumeAttachment{},
			expErr:           nil,
		},
		{
			name:             "success: attached instance list",
			volumeID:         "vol-test-1234",
			availabilityZone: expZone,
			outpostArn:       "arn:aws:outposts:us-west-2:111111111111:outpost/op-0aaa000a0aaaa00a0",
			attachments: &ec2.VolumeAttachment{
				InstanceId: aws.String("test-instance"),
				State:      aws.String("attached")},
			expErr: nil,
		},
		{
			name:     "fail: DescribeVolumes returned generic error",
			volumeID: "vol-test-1234",
			expErr:   fmt.Errorf("DescribeVolumes generic error"),
		},
	}

	for _, tc := range testCases {
		t.Run(tc.name, func(t *testing.T) {
			mockCtrl := gomock.NewController(t)
			mockEC2 := mocks.NewMockEC2(mockCtrl)
			c := newCloud(mockEC2)

			ctx := context.Background()
			mockEC2.EXPECT().DescribeVolumesWithContext(gomock.Eq(ctx), gomock.Any()).Return(
				&ec2.DescribeVolumesOutput{
					Volumes: []*ec2.Volume{
						{
							VolumeId:         aws.String(tc.volumeID),
							AvailabilityZone: aws.String(tc.availabilityZone),
							OutpostArn:       aws.String(tc.outpostArn),
							Attachments:      []*ec2.VolumeAttachment{tc.attachments},
						},
					},
				},
				tc.expErr,
			)

			disk, err := c.GetDiskByID(ctx, tc.volumeID)
			if err != nil {
				if tc.expErr == nil {
					t.Fatalf("GetDisk() failed: expected no error, got: %v", err)
				}
			} else {
				if tc.expErr != nil {
					t.Fatal("GetDisk() failed: expected error, got nothing")
				}
				if disk.VolumeID != tc.volumeID {
					t.Fatalf("GetDisk() failed: expected ID %q, got %q", tc.volumeID, disk.VolumeID)
				}
				if tc.availabilityZone != disk.AvailabilityZone {
					t.Fatalf("GetDiskByName() failed: expected availabilityZone %q, got %q", tc.availabilityZone, disk.AvailabilityZone)
				}
				if disk.OutpostArn != tc.outpostArn {
					t.Fatalf("GetDisk() failed: expected outpostArn %q, got %q", tc.outpostArn, disk.OutpostArn)
				}
				if len(disk.Attachments) > 0 && disk.Attachments[0] != aws.StringValue(tc.attachments.InstanceId) {
					t.Fatalf("GetDisk() failed: expected attachment instance %q, got %q", aws.StringValue(tc.attachments.InstanceId), disk.Attachments[0])
				}
			}

			mockCtrl.Finish()
		})
	}
}

func TestCreateSnapshot(t *testing.T) {
	testCases := []struct {
		name            string
		snapshotName    string
		snapshotOptions *SnapshotOptions
		expInput        *ec2.CreateSnapshotInput
		expSnapshot     *Snapshot
		expErr          error
	}{
		{
			name:         "success: normal",
			snapshotName: "snap-test-name",
			snapshotOptions: &SnapshotOptions{
				Tags: map[string]string{
					SnapshotNameTagKey: "snap-test-name",
					AwsEbsDriverTagKey: "true",
					"extra-tag-key":    "extra-tag-value",
				},
			},
			expInput: &ec2.CreateSnapshotInput{
				VolumeId: aws.String("snap-test-volume"),
				DryRun:   aws.Bool(false),
				TagSpecifications: []*ec2.TagSpecification{
					{
						ResourceType: aws.String("snapshot"),
						Tags: []*ec2.Tag{
							{
								Key:   aws.String(SnapshotNameTagKey),
								Value: aws.String("snap-test-name"),
							},
							{
								Key:   aws.String(AwsEbsDriverTagKey),
								Value: aws.String("true"),
							},
							{
								Key:   aws.String("extra-tag-key"),
								Value: aws.String("extra-tag-value"),
							},
						},
					},
				},
				Description: aws.String("Created by AWS EBS CSI driver for volume snap-test-volume"),
			},
			expSnapshot: &Snapshot{
				SourceVolumeID: "snap-test-volume",
			},
			expErr: nil,
		},
	}

	for _, tc := range testCases {
		t.Run(tc.name, func(t *testing.T) {
			mockCtrl := gomock.NewController(t)
			mockEC2 := mocks.NewMockEC2(mockCtrl)
			c := newCloud(mockEC2)

			ec2snapshot := &ec2.Snapshot{
				SnapshotId: aws.String(tc.snapshotOptions.Tags[SnapshotNameTagKey]),
				VolumeId:   aws.String("snap-test-volume"),
				State:      aws.String("completed"),
			}

			ctx := context.Background()
			mockEC2.EXPECT().CreateSnapshotWithContext(gomock.Eq(ctx), eqCreateSnapshotInput(tc.expInput)).Return(ec2snapshot, tc.expErr)
			mockEC2.EXPECT().DescribeSnapshotsWithContext(gomock.Eq(ctx), gomock.Any()).Return(&ec2.DescribeSnapshotsOutput{Snapshots: []*ec2.Snapshot{ec2snapshot}}, nil).AnyTimes()

			snapshot, err := c.CreateSnapshot(ctx, tc.expSnapshot.SourceVolumeID, tc.snapshotOptions)
			if err != nil {
				if tc.expErr == nil {
					t.Fatalf("CreateSnapshot() failed: expected no error, got: %v", err)
				}
			} else {
				if tc.expErr != nil {
					t.Fatal("CreateSnapshot() failed: expected error, got nothing")
				} else {
					if snapshot.SourceVolumeID != tc.expSnapshot.SourceVolumeID {
						t.Fatalf("CreateSnapshot() failed: expected source volume ID %s, got %v", tc.expSnapshot.SourceVolumeID, snapshot.SourceVolumeID)
					}
				}
			}

			mockCtrl.Finish()
		})
	}
}

func TestDeleteSnapshot(t *testing.T) {
	testCases := []struct {
		name         string
		snapshotName string
		expErr       error
	}{
		{
			name:         "success: normal",
			snapshotName: "snap-test-name",
			expErr:       nil,
		},
		{
			name:         "fail: delete snapshot return generic error",
			snapshotName: "snap-test-name",
			expErr:       fmt.Errorf("DeleteSnapshot generic error"),
		},
		{
			name:         "fail: delete snapshot return not found error",
			snapshotName: "snap-test-name",
			expErr:       awserr.New("InvalidSnapshot.NotFound", "", nil),
		},
	}

	for _, tc := range testCases {
		t.Run(tc.name, func(t *testing.T) {
			mockCtrl := gomock.NewController(t)
			mockEC2 := mocks.NewMockEC2(mockCtrl)
			c := newCloud(mockEC2)

			ctx := context.Background()
			mockEC2.EXPECT().DeleteSnapshotWithContext(gomock.Eq(ctx), gomock.Any()).Return(&ec2.DeleteSnapshotOutput{}, tc.expErr)

			_, err := c.DeleteSnapshot(ctx, tc.snapshotName)
			if err != nil {
				if tc.expErr == nil {
					t.Fatalf("DeleteSnapshot() failed: expected no error, got: %v", err)
				}
			} else {
				if tc.expErr != nil {
					t.Fatal("DeleteSnapshot() failed: expected error, got nothing")
				}
			}

			mockCtrl.Finish()
		})
	}
}

func TestResizeDisk(t *testing.T) {
	testCases := []struct {
		name                string
		volumeID            string
		existingVolume      *ec2.Volume
		existingVolumeError awserr.Error
		modifiedVolume      *ec2.ModifyVolumeOutput
		modifiedVolumeError awserr.Error
		descModVolume       *ec2.DescribeVolumesModificationsOutput
		reqSizeGiB          int64
		expErr              error
	}{
		{
			name:     "success: normal",
			volumeID: "vol-test",
			existingVolume: &ec2.Volume{
				VolumeId:         aws.String("vol-test"),
				Size:             aws.Int64(1),
				AvailabilityZone: aws.String(defaultZone),
			},
			modifiedVolume: &ec2.ModifyVolumeOutput{
				VolumeModification: &ec2.VolumeModification{
					VolumeId:          aws.String("vol-test"),
					TargetSize:        aws.Int64(2),
					ModificationState: aws.String(ec2.VolumeModificationStateCompleted),
				},
			},
			reqSizeGiB: 2,
			expErr:     nil,
		},
		{
			name:     "success: normal modifying state",
			volumeID: "vol-test",
			existingVolume: &ec2.Volume{
				VolumeId:         aws.String("vol-test"),
				Size:             aws.Int64(1),
				AvailabilityZone: aws.String(defaultZone),
			},
			modifiedVolume: &ec2.ModifyVolumeOutput{
				VolumeModification: &ec2.VolumeModification{
					VolumeId:          aws.String("vol-test"),
					TargetSize:        aws.Int64(2),
					ModificationState: aws.String(ec2.VolumeModificationStateModifying),
				},
			},
			descModVolume: &ec2.DescribeVolumesModificationsOutput{
				VolumesModifications: []*ec2.VolumeModification{
					{
						VolumeId:          aws.String("vol-test"),
						TargetSize:        aws.Int64(2),
						ModificationState: aws.String(ec2.VolumeModificationStateCompleted),
					},
				},
			},
			reqSizeGiB: 2,
			expErr:     nil,
		},
		{
			name:     "success: with previous expansion",
			volumeID: "vol-test",
			existingVolume: &ec2.Volume{
				VolumeId:         aws.String("vol-test"),
				Size:             aws.Int64(2),
				AvailabilityZone: aws.String(defaultZone),
			},
			descModVolume: &ec2.DescribeVolumesModificationsOutput{
				VolumesModifications: []*ec2.VolumeModification{
					{
						VolumeId:          aws.String("vol-test"),
						TargetSize:        aws.Int64(2),
						ModificationState: aws.String(ec2.VolumeModificationStateCompleted),
					},
				},
			},
			reqSizeGiB: 2,
			expErr:     nil,
		},
		{
			name:                "fail: volume doesn't exist",
			volumeID:            "vol-test",
			existingVolumeError: awserr.New("InvalidVolume.NotFound", "", nil),
			reqSizeGiB:          2,
			expErr:              fmt.Errorf("ResizeDisk generic error"),
		},
		{
			name:     "failure: volume in modifying state",
			volumeID: "vol-test",
			existingVolume: &ec2.Volume{
				VolumeId:         aws.String("vol-test"),
				Size:             aws.Int64(1),
				AvailabilityZone: aws.String(defaultZone),
			},
			descModVolume: &ec2.DescribeVolumesModificationsOutput{
				VolumesModifications: []*ec2.VolumeModification{
					{
						VolumeId:          aws.String("vol-test"),
						TargetSize:        aws.Int64(2),
						ModificationState: aws.String(ec2.VolumeModificationStateModifying),
					},
				},
			},
			reqSizeGiB: 2,
			expErr:     fmt.Errorf("ResizeDisk generic error"),
		},
	}

	for _, tc := range testCases {
		t.Run(tc.name, func(t *testing.T) {
			mockCtrl := gomock.NewController(t)
			mockEC2 := mocks.NewMockEC2(mockCtrl)
			// reduce number of steps to reduce test time
			volumeModificationWaitSteps = 3
			c := newCloud(mockEC2)

			ctx := context.Background()
			if tc.existingVolume != nil || tc.existingVolumeError != nil {
				mockEC2.EXPECT().DescribeVolumesWithContext(gomock.Eq(ctx), gomock.Any()).Return(
					&ec2.DescribeVolumesOutput{
						Volumes: []*ec2.Volume{
							tc.existingVolume,
						},
					}, tc.existingVolumeError)

				if tc.expErr == nil && aws.Int64Value(tc.existingVolume.Size) != tc.reqSizeGiB {
					resizedVolume := &ec2.Volume{
						VolumeId:         aws.String("vol-test"),
						Size:             aws.Int64(tc.reqSizeGiB),
						AvailabilityZone: aws.String(defaultZone),
					}
					mockEC2.EXPECT().DescribeVolumesWithContext(gomock.Eq(ctx), gomock.Any()).Return(
						&ec2.DescribeVolumesOutput{
							Volumes: []*ec2.Volume{
								resizedVolume,
							},
						}, tc.existingVolumeError)
				}
			}
			if tc.modifiedVolume != nil || tc.modifiedVolumeError != nil {
				mockEC2.EXPECT().ModifyVolumeWithContext(gomock.Eq(ctx), gomock.Any()).Return(tc.modifiedVolume, tc.modifiedVolumeError).AnyTimes()
			}
			if tc.descModVolume != nil {
				mockEC2.EXPECT().DescribeVolumesModificationsWithContext(gomock.Eq(ctx), gomock.Any()).Return(tc.descModVolume, nil).AnyTimes()
			} else {
				emptyOutput := &ec2.DescribeVolumesModificationsOutput{}
				mockEC2.EXPECT().DescribeVolumesModificationsWithContext(gomock.Eq(ctx), gomock.Any()).Return(emptyOutput, nil).AnyTimes()
			}

			newSize, err := c.ResizeDisk(ctx, tc.volumeID, util.GiBToBytes(tc.reqSizeGiB))
			if err != nil {
				if tc.expErr == nil {
					t.Fatalf("ResizeDisk() failed: expected no error, got: %v", err)
				}
			} else {
				if tc.expErr != nil {
					t.Fatal("ResizeDisk() failed: expected error, got nothing")
				} else {
					if tc.reqSizeGiB != newSize {
						t.Fatalf("ResizeDisk() failed: expected capacity %d, got %d", tc.reqSizeGiB, newSize)
					}
				}
			}

			mockCtrl.Finish()
		})
	}
}

func TestGetSnapshotByName(t *testing.T) {
	testCases := []struct {
		name            string
		snapshotName    string
		snapshotOptions *SnapshotOptions
		expSnapshot     *Snapshot
		expErr          error
	}{
		{
			name:         "success: normal",
			snapshotName: "snap-test-name",
			snapshotOptions: &SnapshotOptions{
				Tags: map[string]string{
					SnapshotNameTagKey: "snap-test-name",
					AwsEbsDriverTagKey: "true",
					"extra-tag-key":    "extra-tag-value",
				},
			},
			expSnapshot: &Snapshot{
				SourceVolumeID: "snap-test-volume",
			},
			expErr: nil,
		},
	}

	for _, tc := range testCases {
		t.Run(tc.name, func(t *testing.T) {
			mockCtrl := gomock.NewController(t)
			mockEC2 := mocks.NewMockEC2(mockCtrl)
			c := newCloud(mockEC2)

			ec2snapshot := &ec2.Snapshot{
				SnapshotId: aws.String(tc.snapshotOptions.Tags[SnapshotNameTagKey]),
				VolumeId:   aws.String("snap-test-volume"),
				State:      aws.String("completed"),
			}

			ctx := context.Background()
			mockEC2.EXPECT().DescribeSnapshotsWithContext(gomock.Eq(ctx), gomock.Any()).Return(&ec2.DescribeSnapshotsOutput{Snapshots: []*ec2.Snapshot{ec2snapshot}}, nil)

			_, err := c.GetSnapshotByName(ctx, tc.snapshotOptions.Tags[SnapshotNameTagKey])
			if err != nil {
				if tc.expErr == nil {
					t.Fatalf("GetSnapshotByName() failed: expected no error, got: %v", err)
				}
			} else {
				if tc.expErr != nil {
					t.Fatal("GetSnapshotByName() failed: expected error, got nothing")
				}
			}

			mockCtrl.Finish()
		})
	}
}

func TestGetSnapshotByID(t *testing.T) {
	testCases := []struct {
		name            string
		snapshotName    string
		snapshotOptions *SnapshotOptions
		expSnapshot     *Snapshot
		expErr          error
	}{
		{
			name:         "success: normal",
			snapshotName: "snap-test-name",
			snapshotOptions: &SnapshotOptions{
				Tags: map[string]string{
					SnapshotNameTagKey: "snap-test-name",
					AwsEbsDriverTagKey: "true",
					"extra-tag-key":    "extra-tag-value",
				},
			},
			expSnapshot: &Snapshot{
				SourceVolumeID: "snap-test-volume",
			},
			expErr: nil,
		},
	}

	for _, tc := range testCases {
		t.Run(tc.name, func(t *testing.T) {
			mockCtrl := gomock.NewController(t)
			mockEC2 := mocks.NewMockEC2(mockCtrl)
			c := newCloud(mockEC2)

			ec2snapshot := &ec2.Snapshot{
				SnapshotId: aws.String(tc.snapshotOptions.Tags[SnapshotNameTagKey]),
				VolumeId:   aws.String("snap-test-volume"),
				State:      aws.String("completed"),
			}

			ctx := context.Background()
			mockEC2.EXPECT().DescribeSnapshotsWithContext(gomock.Eq(ctx), gomock.Any()).Return(&ec2.DescribeSnapshotsOutput{Snapshots: []*ec2.Snapshot{ec2snapshot}}, nil)

			_, err := c.GetSnapshotByID(ctx, tc.snapshotOptions.Tags[SnapshotNameTagKey])
			if err != nil {
				if tc.expErr == nil {
					t.Fatalf("GetSnapshotByName() failed: expected no error, got: %v", err)
				}
			} else {
				if tc.expErr != nil {
					t.Fatal("GetSnapshotByName() failed: expected error, got nothing")
				}
			}

			mockCtrl.Finish()
		})
	}
}
func TestListSnapshots(t *testing.T) {
	testCases := []struct {
		name     string
		testFunc func(t *testing.T)
	}{
		{
			name: "success: normal",
			testFunc: func(t *testing.T) {
				expSnapshots := []*Snapshot{
					{
						SourceVolumeID: "snap-test-volume1",
						SnapshotID:     "snap-test-name1",
					},
					{
						SourceVolumeID: "snap-test-volume2",
						SnapshotID:     "snap-test-name2",
					},
				}
				ec2Snapshots := []*ec2.Snapshot{
					{
						SnapshotId: aws.String(expSnapshots[0].SnapshotID),
						VolumeId:   aws.String("snap-test-volume1"),
						State:      aws.String("completed"),
					},
					{
						SnapshotId: aws.String(expSnapshots[1].SnapshotID),
						VolumeId:   aws.String("snap-test-volume2"),
						State:      aws.String("completed"),
					},
				}

				mockCtl := gomock.NewController(t)
				defer mockCtl.Finish()
				mockEC2 := mocks.NewMockEC2(mockCtl)
				c := newCloud(mockEC2)

				ctx := context.Background()

				mockEC2.EXPECT().DescribeSnapshotsWithContext(gomock.Eq(ctx), gomock.Any()).Return(&ec2.DescribeSnapshotsOutput{Snapshots: ec2Snapshots}, nil)

				_, err := c.ListSnapshots(ctx, "", 0, "")
				if err != nil {
					t.Fatalf("ListSnapshots() failed: expected no error, got: %v", err)
				}
			},
		},
		{
			name: "success: with volume ID",
			testFunc: func(t *testing.T) {
				sourceVolumeID := "snap-test-volume"
				expSnapshots := []*Snapshot{
					{
						SourceVolumeID: sourceVolumeID,
						SnapshotID:     "snap-test-name1",
					},
					{
						SourceVolumeID: sourceVolumeID,
						SnapshotID:     "snap-test-name2",
					},
				}
				ec2Snapshots := []*ec2.Snapshot{
					{
						SnapshotId: aws.String(expSnapshots[0].SnapshotID),
						VolumeId:   aws.String(sourceVolumeID),
						State:      aws.String("completed"),
					},
					{
						SnapshotId: aws.String(expSnapshots[1].SnapshotID),
						VolumeId:   aws.String(sourceVolumeID),
						State:      aws.String("completed"),
					},
				}

				mockCtl := gomock.NewController(t)
				defer mockCtl.Finish()
				mockEC2 := mocks.NewMockEC2(mockCtl)
				c := newCloud(mockEC2)

				ctx := context.Background()

				mockEC2.EXPECT().DescribeSnapshotsWithContext(gomock.Eq(ctx), gomock.Any()).Return(&ec2.DescribeSnapshotsOutput{Snapshots: ec2Snapshots}, nil)

				resp, err := c.ListSnapshots(ctx, sourceVolumeID, 0, "")
				if err != nil {
					t.Fatalf("ListSnapshots() failed: expected no error, got: %v", err)
				}

				if len(resp.Snapshots) != len(expSnapshots) {
					t.Fatalf("Expected %d snapshots, got %d", len(expSnapshots), len(resp.Snapshots))
				}

				for _, snap := range resp.Snapshots {
					if snap.SourceVolumeID != sourceVolumeID {
						t.Fatalf("Unexpected source volume.  Expected %s, got %s", sourceVolumeID, snap.SourceVolumeID)
					}
				}
			},
		},
		{
			name: "success: max results, next token",
			testFunc: func(t *testing.T) {
				maxResults := 5
				nextTokenValue := "nextTokenValue"
				var expSnapshots []*Snapshot
				for i := 0; i < maxResults*2; i++ {
					expSnapshots = append(expSnapshots, &Snapshot{
						SourceVolumeID: "snap-test-volume1",
						SnapshotID:     fmt.Sprintf("snap-test-name%d", i),
					})
				}

				var ec2Snapshots []*ec2.Snapshot
				for i := 0; i < maxResults*2; i++ {
					ec2Snapshots = append(ec2Snapshots, &ec2.Snapshot{
						SnapshotId: aws.String(expSnapshots[i].SnapshotID),
						VolumeId:   aws.String(fmt.Sprintf("snap-test-volume%d", i)),
						State:      aws.String("completed"),
					})
				}

				mockCtl := gomock.NewController(t)
				defer mockCtl.Finish()
				mockEC2 := mocks.NewMockEC2(mockCtl)
				c := newCloud(mockEC2)

				ctx := context.Background()

				firstCall := mockEC2.EXPECT().DescribeSnapshotsWithContext(gomock.Eq(ctx), gomock.Any()).Return(&ec2.DescribeSnapshotsOutput{
					Snapshots: ec2Snapshots[:maxResults],
					NextToken: aws.String(nextTokenValue),
				}, nil)
				secondCall := mockEC2.EXPECT().DescribeSnapshotsWithContext(gomock.Eq(ctx), gomock.Any()).Return(&ec2.DescribeSnapshotsOutput{
					Snapshots: ec2Snapshots[maxResults:],
				}, nil)
				gomock.InOrder(
					firstCall,
					secondCall,
				)

				firstSnapshotsResponse, err := c.ListSnapshots(ctx, "", 5, "")
				if err != nil {
					t.Fatalf("ListSnapshots() failed: expected no error, got: %v", err)
				}

				if len(firstSnapshotsResponse.Snapshots) != maxResults {
					t.Fatalf("Expected %d snapshots, got %d", maxResults, len(firstSnapshotsResponse.Snapshots))
				}

				if firstSnapshotsResponse.NextToken != nextTokenValue {
					t.Fatalf("Expected next token value '%s' got '%s'", nextTokenValue, firstSnapshotsResponse.NextToken)
				}

				secondSnapshotsResponse, err := c.ListSnapshots(ctx, "", 0, firstSnapshotsResponse.NextToken)
				if err != nil {
					t.Fatalf("CreateSnapshot() failed: expected no error, got: %v", err)
				}

				if len(secondSnapshotsResponse.Snapshots) != maxResults {
					t.Fatalf("Expected %d snapshots, got %d", maxResults, len(secondSnapshotsResponse.Snapshots))
				}

				if secondSnapshotsResponse.NextToken != "" {
					t.Fatalf("Expected next token value to be empty got %s", secondSnapshotsResponse.NextToken)
				}
			},
		},
		{
			name: "fail: AWS DescribeSnapshotsWithContext error",
			testFunc: func(t *testing.T) {
				mockCtl := gomock.NewController(t)
				defer mockCtl.Finish()
				mockEC2 := mocks.NewMockEC2(mockCtl)
				c := newCloud(mockEC2)

				ctx := context.Background()

				mockEC2.EXPECT().DescribeSnapshotsWithContext(gomock.Eq(ctx), gomock.Any()).Return(nil, errors.New("test error"))

				if _, err := c.ListSnapshots(ctx, "", 0, ""); err == nil {
					t.Fatalf("ListSnapshots() failed: expected an error, got none")
				}
			},
		},
		{
			name: "fail: no snapshots ErrNotFound",
			testFunc: func(t *testing.T) {
				mockCtl := gomock.NewController(t)
				defer mockCtl.Finish()
				mockEC2 := mocks.NewMockEC2(mockCtl)
				c := newCloud(mockEC2)

				ctx := context.Background()

				mockEC2.EXPECT().DescribeSnapshotsWithContext(gomock.Eq(ctx), gomock.Any()).Return(&ec2.DescribeSnapshotsOutput{}, nil)

				if _, err := c.ListSnapshots(ctx, "", 0, ""); err != nil {
					if err != ErrNotFound {
						t.Fatalf("Expected error %v, got %v", ErrNotFound, err)
					}
				} else {
					t.Fatalf("Expected error, got none")
				}
			},
		},
	}

	for _, tc := range testCases {
		t.Run(tc.name, tc.testFunc)
	}
}

func TestWaitForAttachmentState(t *testing.T) {
	testCases := []struct {
		name             string
		volumeID         string
		expectedState    string
		expectedInstance string
		expectedDevice   string
		alreadyAssigned  bool
		expectError      bool
	}{
		{
			name:             "success: attached",
			volumeID:         "vol-test-1234",
			expectedState:    volumeAttachedState,
			expectedInstance: "1234",
			expectedDevice:   "/dev/xvdba",
			alreadyAssigned:  false,
			expectError:      false,
		},
		{
			name:             "success: detached",
			volumeID:         "vol-test-1234",
			expectedState:    volumeDetachedState,
			expectedInstance: "1234",
			expectedDevice:   "/dev/xvdba",
			alreadyAssigned:  false,
			expectError:      false,
		},
		{
			name:             "success: disk not found, assumed detached",
			volumeID:         "vol-test-1234",
			expectedState:    volumeDetachedState,
			expectedInstance: "1234",
			expectedDevice:   "/dev/xvdba",
			alreadyAssigned:  false,
			expectError:      false,
		},
		{
			name:             "failure: disk not found, expected attached",
			volumeID:         "vol-test-1234",
			expectedState:    volumeAttachedState,
			expectedInstance: "1234",
			expectedDevice:   "/dev/xvdba",
			alreadyAssigned:  false,
			expectError:      true,
		},
		{
			name:             "failure: unexpected device",
			volumeID:         "vol-test-1234",
			expectedState:    volumeAttachedState,
			expectedInstance: "1234",
			expectedDevice:   "/dev/xvdbb",
			alreadyAssigned:  false,
			expectError:      true,
		},
		{
			name:             "failure: unexpected instance",
			volumeID:         "vol-test-1234",
			expectedState:    volumeAttachedState,
			expectedInstance: "1235",
			expectedDevice:   "/dev/xvdba",
			alreadyAssigned:  false,
			expectError:      true,
		},
		{
			name:             "failure: already assigned but wrong state",
			volumeID:         "vol-test-1234",
			expectedState:    volumeAttachedState,
			expectedInstance: "1234",
			expectedDevice:   "/dev/xvdba",
			alreadyAssigned:  true,
			expectError:      true,
		},
		{
			name:             "success: multiple attachments",
			volumeID:         "vol-test-1234",
			expectedState:    volumeAttachedState,
			expectedInstance: "1234",
			expectedDevice:   "/dev/xvdba",
			alreadyAssigned:  false,
			expectError:      false,
		},
		{
			name:             "failure: disk still attaching",
			volumeID:         "vol-test-1234",
			expectedState:    volumeAttachedState,
			expectedInstance: "1234",
			expectedDevice:   "/dev/xvdba",
			alreadyAssigned:  false,
			expectError:      true,
		},
	}

	volumeAttachmentStatePollSteps = 1

	for _, tc := range testCases {
		t.Run(tc.name, func(t *testing.T) {
			mockCtrl := gomock.NewController(t)
			mockEC2 := mocks.NewMockEC2(mockCtrl)
			c := newCloud(mockEC2)

			attachedVol := &ec2.Volume{
				VolumeId:    aws.String(tc.volumeID),
				Attachments: []*ec2.VolumeAttachment{{Device: aws.String("/dev/xvdba"), InstanceId: aws.String("1234"), State: aws.String("attached")}},
			}

			attachingVol := &ec2.Volume{
				VolumeId:    aws.String(tc.volumeID),
				Attachments: []*ec2.VolumeAttachment{{Device: aws.String("/dev/xvdba"), InstanceId: aws.String("1234"), State: aws.String("attaching")}},
			}

			detachedVol := &ec2.Volume{
				VolumeId:    aws.String(tc.volumeID),
				Attachments: []*ec2.VolumeAttachment{{Device: aws.String("/dev/xvdba"), InstanceId: aws.String("1234"), State: aws.String("detached")}},
			}

			multipleAttachmentsVol := &ec2.Volume{
				VolumeId:    aws.String(tc.volumeID),
				Attachments: []*ec2.VolumeAttachment{{Device: aws.String("/dev/xvdba"), InstanceId: aws.String("1235"), State: aws.String("attached")}, {Device: aws.String("/dev/xvdba"), InstanceId: aws.String("1234"), State: aws.String("attached")}},
			}

			ctx := context.Background()

			switch tc.name {
			case "success: detached", "failure: already assigned but wrong state":
				mockEC2.EXPECT().DescribeVolumesWithContext(gomock.Eq(ctx), gomock.Any()).Return(&ec2.DescribeVolumesOutput{Volumes: []*ec2.Volume{detachedVol}}, nil).AnyTimes()
			case "success: disk not found, assumed detached", "failure: disk not found, expected attached":
				mockEC2.EXPECT().DescribeVolumesWithContext(gomock.Eq(ctx), gomock.Any()).Return(nil, awserr.New("InvalidVolume.NotFound", "foo", fmt.Errorf(""))).AnyTimes()
			case "success: multiple attachments":
				mockEC2.EXPECT().DescribeVolumesWithContext(gomock.Eq(ctx), gomock.Any()).Return(&ec2.DescribeVolumesOutput{Volumes: []*ec2.Volume{multipleAttachmentsVol}}, nil).AnyTimes()
			case "failure: disk still attaching":
				mockEC2.EXPECT().DescribeVolumesWithContext(gomock.Eq(ctx), gomock.Any()).Return(&ec2.DescribeVolumesOutput{Volumes: []*ec2.Volume{attachingVol}}, nil).AnyTimes()
			default:
				mockEC2.EXPECT().DescribeVolumesWithContext(gomock.Eq(ctx), gomock.Any()).Return(&ec2.DescribeVolumesOutput{Volumes: []*ec2.Volume{attachedVol}}, nil).AnyTimes()
			}

			attachment, err := c.WaitForAttachmentState(ctx, tc.volumeID, tc.expectedState, tc.expectedInstance, tc.expectedDevice, tc.alreadyAssigned)
			if tc.expectError {
				if err == nil {
					t.Fatal("WaitForAttachmentState() failed: expected error, got nothing")
				}
			} else {
				if err != nil {
					t.Fatalf("WaitForAttachmentState() failed: expected no error, got %v", err)
				}

				if tc.expectedState == volumeAttachedState {
					if attachment == nil {
						t.Fatal("WaiForAttachmentState() failed: expected attachment, got nothing")
					}
				} else {
					if attachment != nil {
						t.Fatalf("WaiForAttachmentState() failed: expected no attachment, got %v", attachment)
					}
				}
			}
		})
	}
}

func newCloud(mockEC2 EC2) Cloud {
	return &cloud{
		region: "test-region",
		dm:     dm.NewDeviceManager(),
		ec2:    mockEC2,
	}
}

func newDescribeInstancesOutput(nodeID string) *ec2.DescribeInstancesOutput {
	return &ec2.DescribeInstancesOutput{
		Reservations: []*ec2.Reservation{{
			Instances: []*ec2.Instance{
				{InstanceId: aws.String(nodeID)},
			},
		}},
	}
}

type eqCreateSnapshotInputMatcher struct {
	expected *ec2.CreateSnapshotInput
}

func eqCreateSnapshotInput(expected *ec2.CreateSnapshotInput) gomock.Matcher {
	return &eqCreateSnapshotInputMatcher{expected}
}

func (m *eqCreateSnapshotInputMatcher) Matches(x interface{}) bool {
	input, ok := x.(*ec2.CreateSnapshotInput)
	if !ok {
		return false
	}

	if input != nil {
		for _, ts := range input.TagSpecifications {
			// Because these tags are generated from a map
			// which has a random order.
			sort.SliceStable(ts.Tags, func(i, j int) bool {
				return *ts.Tags[i].Key < *ts.Tags[j].Key
			})
		}
	}

	return reflect.DeepEqual(m.expected, input)
}

func (m *eqCreateSnapshotInputMatcher) String() string {
	return m.expected.String()
}

type eqCreateVolumeMatcher struct {
	expected *ec2.CreateVolumeInput
}

func eqCreateVolume(expected *ec2.CreateVolumeInput) gomock.Matcher {
	return &eqCreateVolumeMatcher{expected}
}

func (m *eqCreateVolumeMatcher) Matches(x interface{}) bool {
	input, ok := x.(*ec2.CreateVolumeInput)
	if !ok {
		return false
	}

	if input == nil {
		return false
	}
	// Compare only IOPS for now
	ret := reflect.DeepEqual(m.expected.Iops, input.Iops)
	return ret
}

func (m *eqCreateVolumeMatcher) String() string {
	return m.expected.String()
}<|MERGE_RESOLUTION|>--- conflicted
+++ resolved
@@ -252,11 +252,7 @@
 			volumeName: "vol-test-name",
 			diskOptions: &DiskOptions{
 				CapacityBytes:          util.GiBToBytes(4),
-<<<<<<< HEAD
-				Tags:                   map[string]string{VolumeNameTagKey: "vol-test"},
-=======
 				Tags:                   map[string]string{VolumeNameTagKey: "vol-test", AwsEbsDriverTagKey: "true"},
->>>>>>> 8b1e5686
 				VolumeType:             VolumeTypeIO1,
 				IOPSPerGB:              1,
 				AllowIOPSPerGBIncrease: true,
@@ -276,11 +272,7 @@
 			volumeName: "vol-test-name",
 			diskOptions: &DiskOptions{
 				CapacityBytes: util.GiBToBytes(4),
-<<<<<<< HEAD
-				Tags:          map[string]string{VolumeNameTagKey: "vol-test"},
-=======
 				Tags:          map[string]string{VolumeNameTagKey: "vol-test", AwsEbsDriverTagKey: "true"},
->>>>>>> 8b1e5686
 				VolumeType:    VolumeTypeIO1,
 				IOPSPerGB:     1,
 			},
@@ -297,11 +289,7 @@
 			volumeName: "vol-test-name",
 			diskOptions: &DiskOptions{
 				CapacityBytes: util.GiBToBytes(4),
-<<<<<<< HEAD
-				Tags:          map[string]string{VolumeNameTagKey: "vol-test"},
-=======
 				Tags:          map[string]string{VolumeNameTagKey: "vol-test", AwsEbsDriverTagKey: "true"},
->>>>>>> 8b1e5686
 				VolumeType:    VolumeTypeIO1,
 				IOPSPerGB:     10000,
 			},
@@ -320,11 +308,7 @@
 			volumeName: "vol-test-name",
 			diskOptions: &DiskOptions{
 				CapacityBytes: util.GiBToBytes(4000),
-<<<<<<< HEAD
-				Tags:          map[string]string{VolumeNameTagKey: "vol-test"},
-=======
 				Tags:          map[string]string{VolumeNameTagKey: "vol-test", AwsEbsDriverTagKey: "true"},
->>>>>>> 8b1e5686
 				VolumeType:    VolumeTypeIO1,
 				IOPSPerGB:     10000,
 			},
@@ -343,11 +327,7 @@
 			volumeName: "vol-test-name",
 			diskOptions: &DiskOptions{
 				CapacityBytes:          util.GiBToBytes(4),
-<<<<<<< HEAD
-				Tags:                   map[string]string{VolumeNameTagKey: "vol-test"},
-=======
 				Tags:                   map[string]string{VolumeNameTagKey: "vol-test", AwsEbsDriverTagKey: "true"},
->>>>>>> 8b1e5686
 				VolumeType:             VolumeTypeIO2,
 				IOPSPerGB:              1,
 				AllowIOPSPerGBIncrease: true,
@@ -367,11 +347,7 @@
 			volumeName: "vol-test-name",
 			diskOptions: &DiskOptions{
 				CapacityBytes: util.GiBToBytes(4),
-<<<<<<< HEAD
-				Tags:          map[string]string{VolumeNameTagKey: "vol-test"},
-=======
 				Tags:          map[string]string{VolumeNameTagKey: "vol-test", AwsEbsDriverTagKey: "true"},
->>>>>>> 8b1e5686
 				VolumeType:    VolumeTypeIO2,
 				IOPSPerGB:     1,
 			},
@@ -388,11 +364,7 @@
 			volumeName: "vol-test-name",
 			diskOptions: &DiskOptions{
 				CapacityBytes: util.GiBToBytes(4),
-<<<<<<< HEAD
-				Tags:          map[string]string{VolumeNameTagKey: "vol-test"},
-=======
 				Tags:          map[string]string{VolumeNameTagKey: "vol-test", AwsEbsDriverTagKey: "true"},
->>>>>>> 8b1e5686
 				VolumeType:    VolumeTypeIO2,
 				IOPSPerGB:     10000,
 			},
@@ -411,11 +383,7 @@
 			volumeName: "vol-test-name",
 			diskOptions: &DiskOptions{
 				CapacityBytes: util.GiBToBytes(4000),
-<<<<<<< HEAD
-				Tags:          map[string]string{VolumeNameTagKey: "vol-test"},
-=======
 				Tags:          map[string]string{VolumeNameTagKey: "vol-test", AwsEbsDriverTagKey: "true"},
->>>>>>> 8b1e5686
 				VolumeType:    VolumeTypeIO2,
 				IOPSPerGB:     100000,
 			},
