/*
Copyright 2018 The Kubernetes Authors.

Licensed under the Apache License, Version 2.0 (the "License");
you may not use this file except in compliance with the License.
You may obtain a copy of the License at

    http://www.apache.org/licenses/LICENSE-2.0

Unless required by applicable law or agreed to in writing, software
distributed under the License is distributed on an "AS IS" BASIS,
WITHOUT WARRANTIES OR CONDITIONS OF ANY KIND, either express or implied.
See the License for the specific language governing permissions and
limitations under the License.
*/

package driver

import (
	"context"
	"reflect"
	"testing"

	"github.com/container-storage-interface/spec/lib/go/csi"
<<<<<<< HEAD
	"github.com/golang/mock/gomock"
	"github.com/kubernetes-sigs/aws-ebs-csi-driver/pkg/driver/mocks"
=======
	"github.com/kubernetes-sigs/aws-ebs-csi-driver/pkg/cloud"
	"github.com/kubernetes-sigs/aws-ebs-csi-driver/pkg/driver/internal"
>>>>>>> 3fb19449
	"google.golang.org/grpc/codes"
	"google.golang.org/grpc/status"
	"k8s.io/kubernetes/pkg/util/mount"
)

func TestNodeStageVolume(t *testing.T) {
	stdVolCap := &csi.VolumeCapability{
		AccessType: &csi.VolumeCapability_Mount{
			Mount: &csi.VolumeCapability_MountVolume{},
		},
		AccessMode: &csi.VolumeCapability_AccessMode{
			Mode: csi.VolumeCapability_AccessMode_SINGLE_NODE_WRITER,
		},
	}
	testCases := []struct {
		name string
		req  *csi.NodeStageVolumeRequest
		// fakeMounter mocks mounter behaviour
		fakeMounter *mount.FakeMounter
		// expected fake mount actions the test will make
		expActions []mount.FakeAction
		// expected test error code
		expErrCode codes.Code
		// expected mount points when test finishes
		expMountPoints []mount.MountPoint
	}{
		{
			name: "success normal",
			req: &csi.NodeStageVolumeRequest{
				PublishContext:    map[string]string{DevicePathKey: "/dev/fake"},
				StagingTargetPath: "/test/path",
				VolumeCapability:  stdVolCap,
				VolumeId:          "vol-test",
			},
			fakeMounter: &mount.FakeMounter{
				Filesystem: map[string]mount.FileType{
					"/dev/fake": mount.FileTypeFile,
				},
			},
			expActions: []mount.FakeAction{
				{
					Action: "mount",
					Target: "/test/path",
					Source: "/dev/fake",
					FSType: defaultFsType,
				},
			},
			expMountPoints: []mount.MountPoint{
				{
					Device: "/dev/fake",
					Opts:   []string{},
					Path:   "/test/path",
					Type:   defaultFsType,
				},
			},
		},
		{
			name: "success normal [raw block]",
			req: &csi.NodeStageVolumeRequest{
				PublishContext:    map[string]string{DevicePathKey: "/dev/fake"},
				StagingTargetPath: "/test/path",
				VolumeCapability: &csi.VolumeCapability{
					AccessType: &csi.VolumeCapability_Block{
						Block: &csi.VolumeCapability_BlockVolume{},
					},
					AccessMode: &csi.VolumeCapability_AccessMode{
						Mode: csi.VolumeCapability_AccessMode_SINGLE_NODE_WRITER,
					},
				},
				VolumeId: "vol-test",
			},
			fakeMounter:    NewFakeMounter(),
			expActions:     []mount.FakeAction{},
			expMountPoints: []mount.MountPoint{},
		},
		{
			name: "success mount options fsType ext3",
			req: &csi.NodeStageVolumeRequest{
				PublishContext:    map[string]string{DevicePathKey: "/dev/fake"},
				StagingTargetPath: "/test/path",
				VolumeCapability:  stdVolCap,
				VolumeContext:     map[string]string{FsTypeKey: FSTypeExt3},
				VolumeId:          "vol-test",
			},
			fakeMounter: &mount.FakeMounter{
				Filesystem: map[string]mount.FileType{
					"/dev/fake": mount.FileTypeFile,
				},
			},
			expActions: []mount.FakeAction{
				{
					Action: "mount",
					Target: "/test/path",
					Source: "/dev/fake",
					FSType: FSTypeExt3,
				},
			},
			expMountPoints: []mount.MountPoint{
				{
					Device: "/dev/fake",
					Opts:   []string{},
					Path:   "/test/path",
					Type:   FSTypeExt3,
				},
			},
		},
		{
			name: "fail no VolumeId",
			req: &csi.NodeStageVolumeRequest{
				PublishContext:    map[string]string{DevicePathKey: "/dev/fake"},
				StagingTargetPath: "/test/path",
				VolumeCapability:  stdVolCap,
			},
			fakeMounter: NewFakeMounter(),
			expErrCode:  codes.InvalidArgument,
		},
		{
			name: "fail no StagingTargetPath",
			req: &csi.NodeStageVolumeRequest{
				PublishContext:   map[string]string{DevicePathKey: "/dev/fake"},
				VolumeCapability: stdVolCap,
				VolumeId:         "vol-test",
			},
			fakeMounter: NewFakeMounter(),
			expErrCode:  codes.InvalidArgument,
		},
		{
			name: "fail no VolumeCapability",
			req: &csi.NodeStageVolumeRequest{
				PublishContext:    map[string]string{DevicePathKey: "/dev/fake"},
				StagingTargetPath: "/test/path",
				VolumeId:          "vol-test",
			},
			fakeMounter: NewFakeMounter(),
			expErrCode:  codes.InvalidArgument,
		},
		{
			name: "fail invalid VolumeCapability",
			req: &csi.NodeStageVolumeRequest{
				PublishContext:    map[string]string{DevicePathKey: "/dev/fake"},
				StagingTargetPath: "/test/path",
				VolumeCapability: &csi.VolumeCapability{
					AccessMode: &csi.VolumeCapability_AccessMode{
						Mode: csi.VolumeCapability_AccessMode_UNKNOWN,
					},
				},
				VolumeId: "vol-test",
			},
			fakeMounter: NewFakeMounter(),
			expErrCode:  codes.InvalidArgument,
		},
		{
			name: "fail no devicePath",
			req: &csi.NodeStageVolumeRequest{
				StagingTargetPath: "/test/path",
				VolumeCapability:  stdVolCap,
				VolumeId:          "vol-test",
			},
			fakeMounter: NewFakeMounter(),
			expErrCode:  codes.InvalidArgument,
		},
		{
			// To test idempotency we need to test the
			// volume corresponding to the volume_id is
			// already staged to the staging_target_path
			// and the Plugin replied with OK. To achieve
			// this we setup the fake mounter to return
			// that /dev/fake is mounted at /test/path.
			name: "success device already mounted at target",
			req: &csi.NodeStageVolumeRequest{
				PublishContext:    map[string]string{DevicePathKey: "/dev/fake"},
				StagingTargetPath: "/test/path",
				VolumeCapability:  stdVolCap,
				VolumeId:          "vol-test",
			},
			fakeMounter: &mount.FakeMounter{
				MountPoints: []mount.MountPoint{
					{
						Device: "/dev/fake",
						Path:   "/test/path",
					},
				},
				Filesystem: map[string]mount.FileType{
					"/dev/fake": mount.FileTypeFile,
				},
			},
			// no actions means mount isn't called because
			// device is already mounted
			expActions: []mount.FakeAction{},
			// expMountPoints should contain only the
			// fakeMountPoint
			expMountPoints: []mount.MountPoint{
				{
					Device: "/dev/fake",
					Path:   "/test/path",
				},
			},
		},
	}

	for _, tc := range testCases {
		t.Run(tc.name, func(t *testing.T) {
<<<<<<< HEAD
			mockCtl := gomock.NewController(t)
			defer mockCtl.Finish()

			mockMetadata := mocks.NewMockMetadataService(mockCtl)
			mockMetadata.EXPECT().GetInstanceID().Return(expInstanceId)

			mockCloud := mocks.NewMockCloud(mockCtl)
			mockCloud.EXPECT().GetMetadata().Return(mockMetadata)

			awsDriver := NewFakeDriver("", mockCloud, tc.fakeMounter)
=======
			awsDriver := newTestNodeService(
				cloud.NewFakeCloudProvider().GetMetadata(),
				tc.fakeMounter)
>>>>>>> 3fb19449

			_, err := awsDriver.NodeStageVolume(context.TODO(), tc.req)
			if err != nil {
				srvErr, ok := status.FromError(err)
				if !ok {
					t.Fatalf("Could not get error status code from error: %v", srvErr)
				}
				if srvErr.Code() != tc.expErrCode {
					t.Fatalf("Expected error code %d, got %d message %s", tc.expErrCode, srvErr.Code(), srvErr.Message())
				}
			} else if tc.expErrCode != codes.OK {
				t.Fatalf("Expected error %v, got no error", tc.expErrCode)
			}

			// if fake mounter did anything we should
			// check if it was expected
			if len(tc.fakeMounter.Log) > 0 && !reflect.DeepEqual(tc.fakeMounter.Log, tc.expActions) {
				t.Fatalf("Expected actions {%+v}, got {%+v}", tc.expActions, tc.fakeMounter.Log)
			}
			if len(tc.fakeMounter.MountPoints) > 0 && !reflect.DeepEqual(tc.fakeMounter.MountPoints, tc.expMountPoints) {
				t.Fatalf("Expected mount points {%+v}, got {%+v}", tc.expMountPoints, tc.fakeMounter.MountPoints)
			}
		})
	}
}

func TestNodeUnstageVolume(t *testing.T) {
	testCases := []struct {
		name            string
		req             *csi.NodeUnstageVolumeRequest
		expErrCode      codes.Code
		fakeMountPoints []mount.MountPoint
		// expected fake mount actions the test will make
		expActions []mount.FakeAction
		// expected mount points when test finishes
		expMountPoints []mount.MountPoint
	}{
		{
			name: "success normal",
			req: &csi.NodeUnstageVolumeRequest{
				StagingTargetPath: "/test/path",
				VolumeId:          "vol-test",
			},
			fakeMountPoints: []mount.MountPoint{
				{Device: "/dev/fake", Path: "/test/path"},
			},
			expActions: []mount.FakeAction{
				{Action: "unmount", Target: "/test/path"},
			},
		},
		{
			name: "success no device mounted at target",
			req: &csi.NodeUnstageVolumeRequest{
				StagingTargetPath: "/test/path",
				VolumeId:          "vol-test",
			},
			expActions: []mount.FakeAction{},
		},
		{
			name: "success device mounted at multiple targets",
			req: &csi.NodeUnstageVolumeRequest{
				StagingTargetPath: "/test/path",
				VolumeId:          "vol-test",
			},
			// mount a fake device in two locations
			fakeMountPoints: []mount.MountPoint{
				{Device: "/dev/fake", Path: "/test/path"},
				{Device: "/dev/fake", Path: "/foo/bar"},
			},
			// it should unmount from the original
			expActions: []mount.FakeAction{
				{Action: "unmount", Target: "/test/path"},
			},
			expMountPoints: []mount.MountPoint{
				{Device: "/dev/fake", Path: "/foo/bar"},
			},
		},
		{
			name: "fail no VolumeId",
			req: &csi.NodeUnstageVolumeRequest{
				StagingTargetPath: "/test/path",
			},
			expErrCode: codes.InvalidArgument,
		},
		{
			name: "fail no StagingTargetPath",
			req: &csi.NodeUnstageVolumeRequest{
				VolumeId: "vol-test",
			},
			expErrCode: codes.InvalidArgument,
		},
	}

	for _, tc := range testCases {
		t.Run(tc.name, func(t *testing.T) {
			mockCtl := gomock.NewController(t)
			defer mockCtl.Finish()

			mockMetadata := mocks.NewMockMetadataService(mockCtl)
			mockMetadata.EXPECT().GetInstanceID().Return(expInstanceId)

			mockCloud := mocks.NewMockCloud(mockCtl)
			mockCloud.EXPECT().GetMetadata().Return(mockMetadata)

			fakeMounter := NewFakeMounter()
			if len(tc.fakeMountPoints) > 0 {
				fakeMounter.MountPoints = tc.fakeMountPoints
			}
<<<<<<< HEAD
			awsDriver := NewFakeDriver("", mockCloud, fakeMounter)
=======
			awsDriver := newTestNodeService(
				cloud.NewFakeCloudProvider().GetMetadata(),
				fakeMounter)
>>>>>>> 3fb19449

			_, err := awsDriver.NodeUnstageVolume(context.TODO(), tc.req)
			if err != nil {
				srvErr, ok := status.FromError(err)
				if !ok {
					t.Fatalf("Could not get error status code from error: %v", srvErr)
				}
				if srvErr.Code() != tc.expErrCode {
					t.Fatalf("Expected error code %d, got %d message %s", tc.expErrCode, srvErr.Code(), srvErr.Message())
				}
			} else if tc.expErrCode != codes.OK {
				t.Fatalf("Expected error %v, got no error", tc.expErrCode)
			}
			// if fake mounter did anything we should
			// check if it was expected
			if len(fakeMounter.Log) > 0 && !reflect.DeepEqual(fakeMounter.Log, tc.expActions) {
				t.Fatalf("Expected actions {%+v}, got {%+v}", tc.expActions, fakeMounter.Log)
			}
			if len(fakeMounter.MountPoints) > 0 && !reflect.DeepEqual(fakeMounter.MountPoints, tc.expMountPoints) {
				t.Fatalf("Expected mount points {%+v}, got {%+v}", tc.expMountPoints, fakeMounter.MountPoints)
			}
		})
	}
}

func TestNodePublishVolume(t *testing.T) {
	stdVolCap := &csi.VolumeCapability{
		AccessType: &csi.VolumeCapability_Mount{
			Mount: &csi.VolumeCapability_MountVolume{},
		},
		AccessMode: &csi.VolumeCapability_AccessMode{
			Mode: csi.VolumeCapability_AccessMode_SINGLE_NODE_WRITER,
		},
	}
	testCases := []struct {
		name string
		req  *csi.NodePublishVolumeRequest
		// fakeMounter mocks mounter behaviour
		fakeMounter *mount.FakeMounter
		// expect these actions to have occured
		expActions []mount.FakeAction
		// expected test error code
		expErrCode codes.Code
		// expect these mount points to be setup
		expMountPoints []mount.MountPoint
	}{
		{
			name: "success normal",
			req: &csi.NodePublishVolumeRequest{
				PublishContext:    map[string]string{DevicePathKey: "/dev/fake"},
				StagingTargetPath: "/test/staging/path",
				TargetPath:        "/test/target/path",
				VolumeCapability:  stdVolCap,
				VolumeId:          "vol-test",
			},
			fakeMounter: NewFakeMounter(),
			expActions: []mount.FakeAction{
				{
					Action: "mount",
					FSType: "",
					Source: "/test/staging/path",
					Target: "/test/target/path",
				},
			},
			expMountPoints: []mount.MountPoint{
				{
					Device: "/test/staging/path",
					Opts:   []string{"bind"},
					Path:   "/test/target/path",
					Type:   "",
				},
			},
		},
		{
			name: "success readonly",
			req: &csi.NodePublishVolumeRequest{
				PublishContext:    map[string]string{DevicePathKey: "/dev/fake"},
				Readonly:          true,
				StagingTargetPath: "/test/staging/path",
				TargetPath:        "/test/target/path",
				VolumeCapability:  stdVolCap,
				VolumeId:          "vol-test",
			},
			fakeMounter: NewFakeMounter(),
			expActions: []mount.FakeAction{
				{
					Action: "mount",
					FSType: "",
					Source: "/test/staging/path",
					Target: "/test/target/path",
				},
			},
			expMountPoints: []mount.MountPoint{
				{
					Device: "/test/staging/path",
					Opts:   []string{"bind", "ro"},
					Path:   "/test/target/path",
					Type:   "",
				},
			},
		},
		{
			name: "success mount options",
			req: &csi.NodePublishVolumeRequest{
				PublishContext:    map[string]string{DevicePathKey: "/dev/fake"},
				StagingTargetPath: "/test/staging/path",
				TargetPath:        "/test/target/path",
				VolumeCapability: &csi.VolumeCapability{
					AccessType: &csi.VolumeCapability_Mount{
						Mount: &csi.VolumeCapability_MountVolume{
							// this request will call mount with the bind option,
							// adding "bind" here we test that we don't add the
							// same option twice. "test-flag" is a canary to check
							// that the driver calls mount with that flag
							MountFlags: []string{"bind", "test-flag"},
						},
					},
					AccessMode: &csi.VolumeCapability_AccessMode{
						Mode: csi.VolumeCapability_AccessMode_SINGLE_NODE_WRITER,
					},
				},
				VolumeId: "vol-test",
			},
			fakeMounter: NewFakeMounter(),
			expActions: []mount.FakeAction{
				{
					Action: "mount",
					FSType: "",
					Source: "/test/staging/path",
					Target: "/test/target/path",
				},
			},
			expMountPoints: []mount.MountPoint{
				{
					Device: "/test/staging/path",
					Opts:   []string{"bind", "test-flag"},
					Path:   "/test/target/path",
					Type:   "",
				},
			},
		},
		{
			name: "success normal [raw block]",
			req: &csi.NodePublishVolumeRequest{
				PublishContext:    map[string]string{DevicePathKey: "/dev/fake"},
				StagingTargetPath: "/test/staging/path",
				TargetPath:        "/test/target/path",
				VolumeCapability: &csi.VolumeCapability{
					AccessType: &csi.VolumeCapability_Block{
						Block: &csi.VolumeCapability_BlockVolume{},
					},
					AccessMode: &csi.VolumeCapability_AccessMode{
						Mode: csi.VolumeCapability_AccessMode_SINGLE_NODE_WRITER,
					},
				},
				VolumeId: "vol-test",
			},
			fakeMounter: &mount.FakeMounter{
				Filesystem: map[string]mount.FileType{
					"/dev/fake": mount.FileTypeFile,
				},
			},
			expActions: []mount.FakeAction{
				{
					Action: "mount",
					FSType: "",
					Source: "/dev/fake",
					Target: "/test/target/path",
				},
			},
			expMountPoints: []mount.MountPoint{
				{
					Device: "/dev/fake",
					Opts:   []string{"bind"},
					Path:   "/test/target/path",
					Type:   "",
				},
			},
		},
		{
			name: "fail no VolumeId",
			req: &csi.NodePublishVolumeRequest{
				PublishContext:    map[string]string{DevicePathKey: "/dev/fake"},
				StagingTargetPath: "/test/staging/path",
				TargetPath:        "/test/target/path",
				VolumeCapability:  stdVolCap,
			},
			fakeMounter: NewFakeMounter(),
			expErrCode:  codes.InvalidArgument,
		},
		{
			name: "fail no StagingTargetPath",
			req: &csi.NodePublishVolumeRequest{
				PublishContext:   map[string]string{DevicePathKey: "/dev/fake"},
				TargetPath:       "/test/target/path",
				VolumeCapability: stdVolCap,
				VolumeId:         "vol-test",
			},
			fakeMounter: NewFakeMounter(),
			expErrCode:  codes.InvalidArgument,
		},
		{
			name: "fail no TargetPath",
			req: &csi.NodePublishVolumeRequest{
				PublishContext:    map[string]string{DevicePathKey: "/dev/fake"},
				StagingTargetPath: "/test/staging/path",
				VolumeCapability:  stdVolCap,
				VolumeId:          "vol-test",
			},
			fakeMounter: NewFakeMounter(),
			expErrCode:  codes.InvalidArgument,
		},
		{
			name: "fail no VolumeCapability",
			req: &csi.NodePublishVolumeRequest{
				PublishContext:    map[string]string{DevicePathKey: "/dev/fake"},
				StagingTargetPath: "/test/staging/path",
				TargetPath:        "/test/target/path",
				VolumeId:          "vol-test",
			},
			fakeMounter: NewFakeMounter(),
			expErrCode:  codes.InvalidArgument,
		},
		{
			name: "fail invalid VolumeCapability",
			req: &csi.NodePublishVolumeRequest{
				PublishContext:    map[string]string{DevicePathKey: "/dev/fake"},
				StagingTargetPath: "/test/staging/path",
				TargetPath:        "/test/target/path",
				VolumeId:          "vol-test",
				VolumeCapability: &csi.VolumeCapability{
					AccessMode: &csi.VolumeCapability_AccessMode{
						Mode: csi.VolumeCapability_AccessMode_UNKNOWN,
					},
				},
			},
			fakeMounter: NewFakeMounter(),
			expErrCode:  codes.InvalidArgument,
		},
	}

	for _, tc := range testCases {
		t.Run(tc.name, func(t *testing.T) {
<<<<<<< HEAD
			mockCtl := gomock.NewController(t)
			defer mockCtl.Finish()

			mockMetadata := mocks.NewMockMetadataService(mockCtl)
			mockMetadata.EXPECT().GetInstanceID().Return(expInstanceId)

			mockCloud := mocks.NewMockCloud(mockCtl)
			mockCloud.EXPECT().GetMetadata().Return(mockMetadata)

			awsDriver := NewFakeDriver("", mockCloud, tc.fakeMounter)
=======
			awsDriver := newTestNodeService(
				cloud.NewFakeCloudProvider().GetMetadata(),
				tc.fakeMounter)
>>>>>>> 3fb19449

			_, err := awsDriver.NodePublishVolume(context.TODO(), tc.req)
			if err != nil {
				srvErr, ok := status.FromError(err)
				if !ok {
					t.Fatalf("Could not get error status code from error: %v", srvErr)
				}
				if srvErr.Code() != tc.expErrCode {
					t.Fatalf("Expected error code %d, got %d message %s", tc.expErrCode, srvErr.Code(), srvErr.Message())
				}
			} else if tc.expErrCode != codes.OK {
				t.Fatalf("Expected error %v and got no error", tc.expErrCode)
			}

			// if fake mounter did anything we should
			// check if it was expected
			fakeMounter := tc.fakeMounter
			if len(fakeMounter.Log) > 0 && !reflect.DeepEqual(fakeMounter.Log, tc.expActions) {
				t.Fatalf("Expected actions {%+v}, got {%+v}", tc.expActions, fakeMounter.Log)
			}
			if len(fakeMounter.MountPoints) > 0 && !reflect.DeepEqual(fakeMounter.MountPoints, tc.expMountPoints) {
				t.Fatalf("Expected mount points {%+v}, got {%+v}", tc.expMountPoints, fakeMounter.MountPoints)
			}
		})
	}
}

func TestNodeUnpublishVolume(t *testing.T) {
	testCases := []struct {
		name string
		req  *csi.NodeUnpublishVolumeRequest
		// expected fake mount actions the test will make
		expActions []mount.FakeAction
		// expected test error code
		expErrCode codes.Code
		// setup this mount point before running the test
		fakeMountPoint *mount.MountPoint
	}{
		{
			name: "success normal",
			req: &csi.NodeUnpublishVolumeRequest{
				TargetPath: "/test/path",
				VolumeId:   "vol-test",
			},
			fakeMountPoint: &mount.MountPoint{
				Device: "/dev/fake",
				Path:   "/test/path",
			},
			expActions: []mount.FakeAction{
				{
					Action: "unmount",
					Target: "/test/path",
				},
			},
		},
		{
			name: "fail no VolumeId",
			req: &csi.NodeUnpublishVolumeRequest{
				TargetPath: "/test/path",
			},
			expErrCode: codes.InvalidArgument,
		},
		{
			name: "fail no TargetPath",
			req: &csi.NodeUnpublishVolumeRequest{
				VolumeId: "vol-test",
			},
			expErrCode: codes.InvalidArgument,
		},
	}

	for _, tc := range testCases {
		t.Run(tc.name, func(t *testing.T) {
			mockCtl := gomock.NewController(t)
			defer mockCtl.Finish()

			mockMetadata := mocks.NewMockMetadataService(mockCtl)
			mockMetadata.EXPECT().GetInstanceID().Return(expInstanceId)

			mockCloud := mocks.NewMockCloud(mockCtl)
			mockCloud.EXPECT().GetMetadata().Return(mockMetadata)

			fakeMounter := NewFakeMounter()
			if tc.fakeMountPoint != nil {
				fakeMounter.MountPoints = append(fakeMounter.MountPoints, *tc.fakeMountPoint)
			}
<<<<<<< HEAD
			awsDriver := NewFakeDriver("", mockCloud, fakeMounter)
=======

			awsDriver := newTestNodeService(
				cloud.NewFakeCloudProvider().GetMetadata(),
				fakeMounter)
>>>>>>> 3fb19449

			_, err := awsDriver.NodeUnpublishVolume(context.TODO(), tc.req)
			if err != nil {
				srvErr, ok := status.FromError(err)
				if !ok {
					t.Fatalf("Could not get error status code from error: %v", srvErr)
				}
				if srvErr.Code() != tc.expErrCode {
					t.Fatalf("Expected error code %d, got %d message %s", tc.expErrCode, srvErr.Code(), srvErr.Message())
				}
			} else if tc.expErrCode != codes.OK {
				t.Fatalf("Expected error %v, got no error", tc.expErrCode)
			}

			// if fake mounter did anything we should
			// check if it was expected
			if len(fakeMounter.Log) > 0 && !reflect.DeepEqual(fakeMounter.Log, tc.expActions) {
				t.Fatalf("Expected actions {%+v}, got {%+v}", tc.expActions, fakeMounter.Log)
			}
		})
	}
}

func TestNodeGetVolumeStats(t *testing.T) {
	mockCtl := gomock.NewController(t)
	defer mockCtl.Finish()

	mockMetadata := mocks.NewMockMetadataService(mockCtl)
	mockMetadata.EXPECT().GetInstanceID().Return(expInstanceId)

	mockCloud := mocks.NewMockCloud(mockCtl)
	mockCloud.EXPECT().GetMetadata().Return(mockMetadata)

	req := &csi.NodeGetVolumeStatsRequest{}
<<<<<<< HEAD
	awsDriver := NewFakeDriver("", mockCloud, NewFakeMounter())
=======

	awsDriver := newTestNodeService(
		cloud.NewFakeCloudProvider().GetMetadata(),
		NewFakeMounter())

>>>>>>> 3fb19449
	expErrCode := codes.Unimplemented

	_, err := awsDriver.NodeGetVolumeStats(context.TODO(), req)
	if err == nil {
		t.Fatalf("Expected error code %d, got nil", expErrCode)
	}
	srvErr, ok := status.FromError(err)
	if !ok {
		t.Fatalf("Could not get error status code from error: %v", srvErr)
	}
	if srvErr.Code() != expErrCode {
		t.Fatalf("Expected error code %d, got %d message %s", expErrCode, srvErr.Code(), srvErr.Message())
	}
}

func TestNodeGetCapabilities(t *testing.T) {
	mockCtl := gomock.NewController(t)
	defer mockCtl.Finish()

	mockMetadata := mocks.NewMockMetadataService(mockCtl)
	mockMetadata.EXPECT().GetInstanceID().Return(expInstanceId)

	mockCloud := mocks.NewMockCloud(mockCtl)
	mockCloud.EXPECT().GetMetadata().Return(mockMetadata)

	req := &csi.NodeGetCapabilitiesRequest{}
<<<<<<< HEAD

	awsDriver := NewFakeDriver("", mockCloud, NewFakeMounter())
=======
	awsDriver := newTestNodeService(
		cloud.NewFakeCloudProvider().GetMetadata(),
		NewFakeMounter())

>>>>>>> 3fb19449
	caps := []*csi.NodeServiceCapability{
		{
			Type: &csi.NodeServiceCapability_Rpc{
				Rpc: &csi.NodeServiceCapability_RPC{
					Type: csi.NodeServiceCapability_RPC_STAGE_UNSTAGE_VOLUME,
				},
			},
		},
	}
	expResp := &csi.NodeGetCapabilitiesResponse{Capabilities: caps}

	resp, err := awsDriver.NodeGetCapabilities(context.TODO(), req)
	if err != nil {
		srvErr, ok := status.FromError(err)
		if !ok {
			t.Fatalf("Could not get error status code from error: %v", srvErr)
		}
		t.Fatalf("Expected nil error, got %d message %s", srvErr.Code(), srvErr.Message())
	}
	if !reflect.DeepEqual(expResp, resp) {
		t.Fatalf("Expected response {%+v}, got {%+v}", expResp, resp)
	}
}

func TestNodeGetInfo(t *testing.T) {
	mockCtl := gomock.NewController(t)
	defer mockCtl.Finish()

	mockMetadata := mocks.NewMockMetadataService(mockCtl)
	mockMetadata.EXPECT().GetInstanceID().Return(expInstanceId).Times(2)
	mockMetadata.EXPECT().GetAvailabilityZone().Return(expZone).Times(2)

	mockCloud := mocks.NewMockCloud(mockCtl)
	mockCloud.EXPECT().GetMetadata().Return(mockMetadata).Times(3)

	req := &csi.NodeGetInfoRequest{}
<<<<<<< HEAD

	awsDriver := NewFakeDriver("", mockCloud, NewFakeMounter())

	m := awsDriver.cloud.GetMetadata()
=======
	cloud := cloud.NewFakeCloudProvider()

	awsDriver := newTestNodeService(
		cloud.GetMetadata(),
		NewFakeMounter())

	m := cloud.GetMetadata()
>>>>>>> 3fb19449
	expResp := &csi.NodeGetInfoResponse{
		NodeId: expInstanceId,
		AccessibleTopology: &csi.Topology{
			Segments: map[string]string{TopologyKey: m.GetAvailabilityZone()},
		},
	}

	resp, err := awsDriver.NodeGetInfo(context.TODO(), req)
	if err != nil {
		srvErr, ok := status.FromError(err)
		if !ok {
			t.Fatalf("Could not get error status code from error: %v", srvErr)
		}
		t.Fatalf("Expected nil error, got %d message %s", srvErr.Code(), srvErr.Message())
	}
	if !reflect.DeepEqual(expResp, resp) {
		t.Fatalf("Expected response {%+v}, got {%+v}", expResp, resp)
	}
}

func newTestNodeService(metadata cloud.MetadataService, mounter mount.Interface) nodeService {
	return nodeService{
		metadata: cloud.NewFakeCloudProvider().GetMetadata(),
		mounter:  NewFakeSafeFormatAndMounter(mounter),
		inFlight: internal.NewInFlight(),
	}
}<|MERGE_RESOLUTION|>--- conflicted
+++ resolved
@@ -22,13 +22,10 @@
 	"testing"
 
 	"github.com/container-storage-interface/spec/lib/go/csi"
-<<<<<<< HEAD
 	"github.com/golang/mock/gomock"
-	"github.com/kubernetes-sigs/aws-ebs-csi-driver/pkg/driver/mocks"
-=======
 	"github.com/kubernetes-sigs/aws-ebs-csi-driver/pkg/cloud"
 	"github.com/kubernetes-sigs/aws-ebs-csi-driver/pkg/driver/internal"
->>>>>>> 3fb19449
+	"github.com/kubernetes-sigs/aws-ebs-csi-driver/pkg/driver/mocks"
 	"google.golang.org/grpc/codes"
 	"google.golang.org/grpc/status"
 	"k8s.io/kubernetes/pkg/util/mount"
@@ -231,22 +228,15 @@
 
 	for _, tc := range testCases {
 		t.Run(tc.name, func(t *testing.T) {
-<<<<<<< HEAD
 			mockCtl := gomock.NewController(t)
 			defer mockCtl.Finish()
 
 			mockMetadata := mocks.NewMockMetadataService(mockCtl)
-			mockMetadata.EXPECT().GetInstanceID().Return(expInstanceId)
 
 			mockCloud := mocks.NewMockCloud(mockCtl)
 			mockCloud.EXPECT().GetMetadata().Return(mockMetadata)
 
-			awsDriver := NewFakeDriver("", mockCloud, tc.fakeMounter)
-=======
-			awsDriver := newTestNodeService(
-				cloud.NewFakeCloudProvider().GetMetadata(),
-				tc.fakeMounter)
->>>>>>> 3fb19449
+			awsDriver := newTestNodeService(mockCloud, tc.fakeMounter)
 
 			_, err := awsDriver.NodeStageVolume(context.TODO(), tc.req)
 			if err != nil {
@@ -346,7 +336,6 @@
 			defer mockCtl.Finish()
 
 			mockMetadata := mocks.NewMockMetadataService(mockCtl)
-			mockMetadata.EXPECT().GetInstanceID().Return(expInstanceId)
 
 			mockCloud := mocks.NewMockCloud(mockCtl)
 			mockCloud.EXPECT().GetMetadata().Return(mockMetadata)
@@ -355,13 +344,7 @@
 			if len(tc.fakeMountPoints) > 0 {
 				fakeMounter.MountPoints = tc.fakeMountPoints
 			}
-<<<<<<< HEAD
-			awsDriver := NewFakeDriver("", mockCloud, fakeMounter)
-=======
-			awsDriver := newTestNodeService(
-				cloud.NewFakeCloudProvider().GetMetadata(),
-				fakeMounter)
->>>>>>> 3fb19449
+			awsDriver := newTestNodeService(mockCloud, fakeMounter)
 
 			_, err := awsDriver.NodeUnstageVolume(context.TODO(), tc.req)
 			if err != nil {
@@ -605,22 +588,15 @@
 
 	for _, tc := range testCases {
 		t.Run(tc.name, func(t *testing.T) {
-<<<<<<< HEAD
 			mockCtl := gomock.NewController(t)
 			defer mockCtl.Finish()
 
 			mockMetadata := mocks.NewMockMetadataService(mockCtl)
-			mockMetadata.EXPECT().GetInstanceID().Return(expInstanceId)
 
 			mockCloud := mocks.NewMockCloud(mockCtl)
 			mockCloud.EXPECT().GetMetadata().Return(mockMetadata)
 
-			awsDriver := NewFakeDriver("", mockCloud, tc.fakeMounter)
-=======
-			awsDriver := newTestNodeService(
-				cloud.NewFakeCloudProvider().GetMetadata(),
-				tc.fakeMounter)
->>>>>>> 3fb19449
+			awsDriver := newTestNodeService(mockCloud, tc.fakeMounter)
 
 			_, err := awsDriver.NodePublishVolume(context.TODO(), tc.req)
 			if err != nil {
@@ -698,7 +674,6 @@
 			defer mockCtl.Finish()
 
 			mockMetadata := mocks.NewMockMetadataService(mockCtl)
-			mockMetadata.EXPECT().GetInstanceID().Return(expInstanceId)
 
 			mockCloud := mocks.NewMockCloud(mockCtl)
 			mockCloud.EXPECT().GetMetadata().Return(mockMetadata)
@@ -707,14 +682,8 @@
 			if tc.fakeMountPoint != nil {
 				fakeMounter.MountPoints = append(fakeMounter.MountPoints, *tc.fakeMountPoint)
 			}
-<<<<<<< HEAD
-			awsDriver := NewFakeDriver("", mockCloud, fakeMounter)
-=======
-
-			awsDriver := newTestNodeService(
-				cloud.NewFakeCloudProvider().GetMetadata(),
-				fakeMounter)
->>>>>>> 3fb19449
+
+			awsDriver := newTestNodeService(mockCloud, fakeMounter)
 
 			_, err := awsDriver.NodeUnpublishVolume(context.TODO(), tc.req)
 			if err != nil {
@@ -743,21 +712,14 @@
 	defer mockCtl.Finish()
 
 	mockMetadata := mocks.NewMockMetadataService(mockCtl)
-	mockMetadata.EXPECT().GetInstanceID().Return(expInstanceId)
 
 	mockCloud := mocks.NewMockCloud(mockCtl)
 	mockCloud.EXPECT().GetMetadata().Return(mockMetadata)
 
 	req := &csi.NodeGetVolumeStatsRequest{}
-<<<<<<< HEAD
-	awsDriver := NewFakeDriver("", mockCloud, NewFakeMounter())
-=======
-
-	awsDriver := newTestNodeService(
-		cloud.NewFakeCloudProvider().GetMetadata(),
-		NewFakeMounter())
-
->>>>>>> 3fb19449
+
+	awsDriver := newTestNodeService(mockCloud, NewFakeMounter())
+
 	expErrCode := codes.Unimplemented
 
 	_, err := awsDriver.NodeGetVolumeStats(context.TODO(), req)
@@ -778,21 +740,14 @@
 	defer mockCtl.Finish()
 
 	mockMetadata := mocks.NewMockMetadataService(mockCtl)
-	mockMetadata.EXPECT().GetInstanceID().Return(expInstanceId)
 
 	mockCloud := mocks.NewMockCloud(mockCtl)
 	mockCloud.EXPECT().GetMetadata().Return(mockMetadata)
 
 	req := &csi.NodeGetCapabilitiesRequest{}
-<<<<<<< HEAD
-
-	awsDriver := NewFakeDriver("", mockCloud, NewFakeMounter())
-=======
-	awsDriver := newTestNodeService(
-		cloud.NewFakeCloudProvider().GetMetadata(),
-		NewFakeMounter())
-
->>>>>>> 3fb19449
+
+	awsDriver := newTestNodeService(mockCloud, NewFakeMounter())
+
 	caps := []*csi.NodeServiceCapability{
 		{
 			Type: &csi.NodeServiceCapability_Rpc{
@@ -822,27 +777,17 @@
 	defer mockCtl.Finish()
 
 	mockMetadata := mocks.NewMockMetadataService(mockCtl)
-	mockMetadata.EXPECT().GetInstanceID().Return(expInstanceId).Times(2)
 	mockMetadata.EXPECT().GetAvailabilityZone().Return(expZone).Times(2)
+	mockMetadata.EXPECT().GetInstanceID().Return(expInstanceId)
 
 	mockCloud := mocks.NewMockCloud(mockCtl)
-	mockCloud.EXPECT().GetMetadata().Return(mockMetadata).Times(3)
+	mockCloud.EXPECT().GetMetadata().Return(mockMetadata).Times(2)
 
 	req := &csi.NodeGetInfoRequest{}
-<<<<<<< HEAD
-
-	awsDriver := NewFakeDriver("", mockCloud, NewFakeMounter())
-
-	m := awsDriver.cloud.GetMetadata()
-=======
-	cloud := cloud.NewFakeCloudProvider()
-
-	awsDriver := newTestNodeService(
-		cloud.GetMetadata(),
-		NewFakeMounter())
-
-	m := cloud.GetMetadata()
->>>>>>> 3fb19449
+
+	awsDriver := newTestNodeService(mockCloud, NewFakeMounter())
+
+	m := mockCloud.GetMetadata()
 	expResp := &csi.NodeGetInfoResponse{
 		NodeId: expInstanceId,
 		AccessibleTopology: &csi.Topology{
@@ -863,9 +808,9 @@
 	}
 }
 
-func newTestNodeService(metadata cloud.MetadataService, mounter mount.Interface) nodeService {
+func newTestNodeService(cloud cloud.Cloud, mounter mount.Interface) nodeService {
 	return nodeService{
-		metadata: cloud.NewFakeCloudProvider().GetMetadata(),
+		metadata: cloud.GetMetadata(),
 		mounter:  NewFakeSafeFormatAndMounter(mounter),
 		inFlight: internal.NewInFlight(),
 	}
