--- conflicted
+++ resolved
@@ -95,15 +95,12 @@
 	LegacyXFSProgs bool
 	// CsiMountPointPath is the path where CSI volumes are expected to be mounted on the node.
 	CsiMountPointPath string
-<<<<<<< HEAD
-
-	DriverName string
-=======
 	// MetadataSources dictates which sources are used to retrieve instance metadata.
 	// The driver will attempt to rely on each source in order until one succeeds.
 	// Valid options include 'imds' and 'kubernetes'.
 	MetadataSources []string
->>>>>>> 61265a8b
+
+	DriverName string
 }
 
 func (o *Options) AddFlags(f *flag.FlagSet) {
