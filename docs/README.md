--- conflicted
+++ resolved
@@ -12,10 +12,7 @@
 | AWS EBS CSI Driver \ CSI Version       | v0.3.0| v1.0.0 | v1.1.0 |
 |----------------------------------------|-------|--------|--------|
 | master branch                          | no    | no     | yes    |
-<<<<<<< HEAD
-=======
 | v1.1.0                                 | no    | no     | yes    |
->>>>>>> f0011c9f
 | v1.0.0                                 | no    | no     | yes    |
 | v0.10.x                                | no    | no     | yes    |
 | v0.9.x                                 | no    | no     | yes    |
@@ -81,10 +78,7 @@
 | AWS EBS CSI Driver \ Kubernetes Version| v1.12 | v1.13 | v1.14 | v1.15 | v1.16 | v1.17 | v1.18+ |
 |----------------------------------------|-------|-------|-------|-------|-------|-------|-------|
 | master branch                          | no    | no+   | no    | no    | no    | yes   | yes   |
-<<<<<<< HEAD
-=======
 | v1.1.0                                 | no    | no+   | no    | no    | no    | yes   | yes   |
->>>>>>> f0011c9f
 | v1.0.0                                 | no    | no+   | no    | no    | no    | yes   | yes   |
 | v0.10.x                                | no    | no+   | no    | no    | no    | yes   | yes   |
 | v0.9.x                                 | no    | no+   | no    | no    | no    | yes   | yes   |
@@ -103,10 +97,7 @@
 |AWS EBS CSI Driver Version | Image                                            |
 |---------------------------|--------------------------------------------------|
 |master branch              |amazon/aws-ebs-csi-driver:latest                  |
-<<<<<<< HEAD
-=======
 |v1.1.0                     |k8s.gcr.io/provider-aws/aws-ebs-csi-driver:v1.1.0 |
->>>>>>> f0011c9f
 |v1.0.0                     |k8s.gcr.io/provider-aws/aws-ebs-csi-driver:v1.0.0 |
 |v0.10.1                    |k8s.gcr.io/provider-aws/aws-ebs-csi-driver:v0.10.1|
 |v0.10.0                    |k8s.gcr.io/provider-aws/aws-ebs-csi-driver:v0.10.0|
