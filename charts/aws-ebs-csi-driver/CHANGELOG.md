# Helm chart

<<<<<<< HEAD

## v2.5.0

* Bump app/driver version to `v1.5.0`
=======
## v2.4.1

* Replace deprecated arg `--extra-volume-tags` by `--extra-tags`
>>>>>>> c6a43f43

## v2.4.0

* Bump app/driver version to `v1.4.0`

## v2.3.1

* Bump app/driver version to `v1.3.1`

## v2.3.0

* Support overriding controller `--default-fstype` flag via values

## v2.2.1

* Bump app/driver version to `v1.3.0`

## v2.2.0

* Support setting imagePullPolicy for all containers

## v2.1.1

* Bump app/driver version to `v1.2.1`

## v2.1.0

* Custom `controller.updateStrategy` to set controller deployment strategy.

## v2.0.4

* Use chart app version as default image tag
* Add updateStrategy to daemonsets

## v2.0.3

* Bump app/driver version to `v1.2.0`

## v2.0.2

* Bump app/driver version to `v1.1.3`

## v2.0.1

* Only create Windows daemonset if enableWindows is true
* Update Windows daemonset to align better to the Linux one

## v2.0.0

* Remove support for Helm 2
* Remove deprecated values
* No longer install snapshot controller or its CRDs
* Reorganize additional values

[Upgrade instructions](/docs/README.md#upgrading-from-version-1x-to-2x-of-the-helm-chart)

## v1.2.4

* Bump app/driver version to `v1.1.1`
* Install VolumeSnapshotClass, VolumeSnapshotContent, VolumeSnapshot CRDs if enableVolumeSnapshot is true
* Only run csi-snapshotter sidecar if enableVolumeSnapshot is true or if CRDs are already installed<|MERGE_RESOLUTION|>--- conflicted
+++ resolved
@@ -1,15 +1,8 @@
 # Helm chart
 
-<<<<<<< HEAD
-
-## v2.5.0
-
-* Bump app/driver version to `v1.5.0`
-=======
 ## v2.4.1
 
 * Replace deprecated arg `--extra-volume-tags` by `--extra-tags`
->>>>>>> c6a43f43
 
 ## v2.4.0
 
