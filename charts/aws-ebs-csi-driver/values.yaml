# Default values for aws-ebs-csi-driver.
# This is a YAML-formatted file.
# Declare variables to be passed into your templates.

image:
  repository: k8s.gcr.io/provider-aws/aws-ebs-csi-driver
<<<<<<< HEAD
  tag: "v1.1.0"
=======
  tag: "v1.1.3"
>>>>>>> fff6f53a
  pullPolicy: IfNotPresent

sidecars:
  provisioner:
    env: []
    image:
      repository: k8s.gcr.io/sig-storage/csi-provisioner
      tag: "v2.1.1"
    logLevel: 2
    resources: {}
  attacher:
    env: []
    image:
      repository: k8s.gcr.io/sig-storage/csi-attacher
      tag: "v3.1.0"
    logLevel: 2
    resources: {}
  snapshotter:
    env: []
    image:
      repository: k8s.gcr.io/sig-storage/csi-snapshotter
      tag: "v3.0.3"
    logLevel: 2
    resources: {}
  livenessProbe:
    image:
      repository: k8s.gcr.io/sig-storage/livenessprobe
      tag: "v2.2.0"
    resources: {}
  resizer:
    env: []
    image:
      repository: k8s.gcr.io/sig-storage/csi-resizer
      tag: "v1.0.0"
    logLevel: 2
    resources: {}
  nodeDriverRegistrar:
    env: []
    image:
      repository: k8s.gcr.io/sig-storage/csi-node-driver-registrar
      tag: "v2.1.0"
    logLevel: 2
    resources: {}

proxy:
  http_proxy:
  no_proxy:

imagePullSecrets: []
nameOverride:
fullnameOverride:

controller:
  # If arbitrary args like "--aws-sdk-debug-log=true" need to be passed, use this value
  additionalArgs: []
  affinity: {}
  env: []
  # If set, add pv/pvc metadata to plugin create requests as parameters.
  extraCreateMetadata: true
  # Extra volume tags to attach to each dynamically provisioned volume.
  # ---
  # extraVolumeTags:
  #   key1: value1
  #   key2: value2
  extraVolumeTags: {}
  httpEndpoint:
  # ID of the Kubernetes cluster used for tagging provisioned EBS volumes (optional).
  k8sTagClusterId:
  logLevel: 2
  nodeSelector: {}
  podAnnotations: {}
  podLabels: {}
  priorityClassName: system-cluster-critical
  # AWS region to use. If not specified then the region will be looked up via the AWS EC2 metadata
  # service.
  # ---
  # region: us-east-1
  region:
  replicaCount: 2
  resources: {}
  # We usually recommend not to specify default resources and to leave this as a conscious
  # choice for the user. This also increases chances charts run on environments with little
  # resources, such as Minikube. If you do want to specify resources, uncomment the following
  # lines, adjust them as necessary, and remove the curly braces after 'resources:'.
  # Note that you will need to set resource requests if you want the cluster autoscaler to
  # scale your nodes when you increase/decrease the number of ebs-csi-controller replicas.
  # limits:
  #   cpu: 100m
  #   memory: 128Mi
  # requests:
  #   cpu: 100m
  #   memory: 128Mi
  serviceAccount:
    create: true # A service account will be created for you if set to true. Set to false if you want to use your own.
    name: ebs-csi-controller-sa # Name of the service-account to be used/created.
    annotations: {}
  tolerations: []
  # TSCs without the label selector stanza
  #
  # Example:
  #
  # topologySpreadConstraints:
  #  - maxSkew: 1
  #    topologyKey: topology.kubernetes.io/zone
  #    whenUnsatisfiable: ScheduleAnyway
  #  - maxSkew: 1
  #    topologyKey: kubernetes.io/hostname
  #    whenUnsatisfiable: ScheduleAnyway
  topologySpreadConstraints: []

node:
  env: []
  kubeletPath: /var/lib/kubelet
  logLevel: 2
  priorityClassName:
  nodeSelector: {}
  podAnnotations: {}
  podLabels: {}
  tolerateAllTaints: false
  tolerations: []
  resources: {}
  serviceAccount:
    create: true
    name: ebs-csi-node-sa
    annotations: {}
  enableWindows: false
  # The "maximum number of attachable volumes" per node
  volumeAttachLimit:

storageClasses: []
# Add StorageClass resources like:
# - name: ebs-sc
#   # annotation metadata
#   annotations:
#     storageclass.kubernetes.io/is-default-class: "true"
#   # label metadata
#   labels:
#     my-label-is: supercool
#   # defaults to WaitForFirstConsumer
#   volumeBindingMode: WaitForFirstConsumer
#   # defaults to Delete
#   reclaimPolicy: Retain
#   parameters:
#     encrypted: "true"<|MERGE_RESOLUTION|>--- conflicted
+++ resolved
@@ -4,11 +4,7 @@
 
 image:
   repository: k8s.gcr.io/provider-aws/aws-ebs-csi-driver
-<<<<<<< HEAD
-  tag: "v1.1.0"
-=======
   tag: "v1.1.3"
->>>>>>> fff6f53a
   pullPolicy: IfNotPresent
 
 sidecars:
