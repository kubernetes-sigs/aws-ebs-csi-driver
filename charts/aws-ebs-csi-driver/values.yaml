# Default values for aws-ebs-csi-driver.
# This is a YAML-formatted file.
# Declare variables to be passed into your templates.

replicaCount: 2

image:
  repository: k8s.gcr.io/provider-aws/aws-ebs-csi-driver
<<<<<<< HEAD
  tag: "v0.10.1"
=======
  tag: "v1.0.0"
>>>>>>> 8b1e5686
  pullPolicy: IfNotPresent

sidecars:
  provisionerImage:
    repository: k8s.gcr.io/sig-storage/csi-provisioner
    tag: "v2.1.1"
  attacherImage:
    repository: k8s.gcr.io/sig-storage/csi-attacher
    tag: "v3.1.0"
  snapshotterImage:
    repository: k8s.gcr.io/sig-storage/csi-snapshotter
    tag: "v3.0.3"
  livenessProbeImage:
    repository: k8s.gcr.io/sig-storage/livenessprobe
    tag: "v2.2.0"
  resizerImage:
    repository: k8s.gcr.io/sig-storage/csi-resizer
    tag: "v1.0.0"
  nodeDriverRegistrarImage:
    repository: k8s.gcr.io/sig-storage/csi-node-driver-registrar
    tag: "v2.1.0"

snapshotController:
  repository: k8s.gcr.io/sig-storage/snapshot-controller
  tag: "v3.0.3"

proxy: {}
#  http_proxy:
#  no_proxy:

imagePullSecrets: []
nameOverride: ""
fullnameOverride: ""

podAnnotations: {}

# True if enable volume scheduling for dynamic volume provisioning
enableVolumeScheduling: true

# True if enable volume resizing
enableVolumeResizing: false

# True if enable volume snapshot
enableVolumeSnapshot: false

# The "maximum number of attachable volumes" per node
volumeAttachLimit: ""

resources:
  {}
  # We usually recommend not to specify default resources and to leave this as a conscious
  # choice for the user. This also increases chances charts run on environments with little
  # resources, such as Minikube. If you do want to specify resources, uncomment the following
  # lines, adjust them as necessary, and remove the curly braces after 'resources:'.
  # Note that you will need to set resource requests if you want the cluster autoscaler to
  # scale your nodes when you increase/decrease the number of ebs-csi-controller replicas.
  # limits:
  #   cpu: 100m
  #   memory: 128Mi
  # requests:
  #   cpu: 100m
  #   memory: 128Mi

priorityClassName: ""
nodeSelector: {}
tolerateAllTaints: false
tolerations: []
affinity: {}

# TSCs without the label selector stanza
#
# Example:
#
# topologySpreadConstraints:
#  - maxSkew: 1
#    topologyKey: topology.kubernetes.io/zone
#    whenUnsatisfiable: ScheduleAnyway
#  - maxSkew: 1
#    topologyKey: kubernetes.io/hostname
#    whenUnsatisfiable: ScheduleAnyway

topologySpreadConstraints: []

# Extra volume tags to attach to each dynamically provisioned volume.
# ---
# extraVolumeTags:
#   key1: value1
#   key2: value2
extraVolumeTags: {}

# If set, add pv/pvc metadata to plugin create requests as parameters.
extraCreateMetadata: false

# ID of the Kubernetes cluster used for tagging provisioned EBS volumes (optional).
k8sTagClusterId: ""

# AWS region to use. If not specified then the region will be looked up via the AWS EC2 metadata
# service.
# ---
# region: us-east-1
region: ""

# Additonal environment variables for the controller
controller:
<<<<<<< HEAD
=======
  httpEndpoint: ""
>>>>>>> 8b1e5686
  extraVars: {}

node:
  priorityClassName: ""
  nodeSelector: {}
  podAnnotations: {}
  tolerateAllTaints: false
  tolerations: []
  resources: {}

serviceAccount:
  controller:
    create: true # A service account will be created for you if set to true. Set to false if you want to use your own.
    name: ebs-csi-controller-sa # Name of the service-account to be used/created.
    annotations: {}
  snapshot:
    create: true
    name: ebs-snapshot-controller
    annotations: {}
  node:
    create: true
    name: ebs-csi-node-sa
    annotations: {}

storageClasses: []
# Add StorageClass resources like:
# - name: ebs-sc
#   # annotation metadata
#   annotations:
#     storageclass.kubernetes.io/is-default-class: "true"
#   # label metadata
#   labels:
#     my-label-is: supercool
#   # defaults to WaitForFirstConsumer
#   volumeBindingMode: WaitForFirstConsumer
#   # defaults to Delete
#   reclaimPolicy: Retain
#   parameters:
#     encrypted: "true"<|MERGE_RESOLUTION|>--- conflicted
+++ resolved
@@ -6,11 +6,7 @@
 
 image:
   repository: k8s.gcr.io/provider-aws/aws-ebs-csi-driver
-<<<<<<< HEAD
-  tag: "v0.10.1"
-=======
   tag: "v1.0.0"
->>>>>>> 8b1e5686
   pullPolicy: IfNotPresent
 
 sidecars:
@@ -115,10 +111,7 @@
 
 # Additonal environment variables for the controller
 controller:
-<<<<<<< HEAD
-=======
   httpEndpoint: ""
->>>>>>> 8b1e5686
   extraVars: {}
 
 node:
