--- conflicted
+++ resolved
@@ -2,11 +2,7 @@
 appVersion: 1.5.0
 name: aws-ebs-csi-driver
 description: A Helm chart for AWS EBS CSI Driver
-<<<<<<< HEAD
-version: 2.5.0
-=======
 version: 2.4.1
->>>>>>> c6a43f43
 kubeVersion: ">=1.17.0-0"
 home: https://github.com/kubernetes-sigs/aws-ebs-csi-driver
 sources:
