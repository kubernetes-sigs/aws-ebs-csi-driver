apiVersion: kustomize.config.k8s.io/v1beta1
kind: Kustomization
bases:
  - ../../base
images:
  - name: k8s.gcr.io/provider-aws/aws-ebs-csi-driver
<<<<<<< HEAD
    newTag: v1.0.0
=======
    newTag: v1.1.0
>>>>>>> f0011c9f
  - name: k8s.gcr.io/sig-storage/csi-provisioner
    newTag: v2.1.1
  - name: k8s.gcr.io/sig-storage/csi-attacher
    newTag: v3.1.0
  - name: k8s.gcr.io/sig-storage/livenessprobe
    newTag: v2.2.0
  - name: k8s.gcr.io/sig-storage/csi-node-driver-registrar
    newTag: v2.1.0<|MERGE_RESOLUTION|>--- conflicted
+++ resolved
@@ -4,11 +4,7 @@
   - ../../base
 images:
   - name: k8s.gcr.io/provider-aws/aws-ebs-csi-driver
-<<<<<<< HEAD
-    newTag: v1.0.0
-=======
     newTag: v1.1.0
->>>>>>> f0011c9f
   - name: k8s.gcr.io/sig-storage/csi-provisioner
     newTag: v2.1.1
   - name: k8s.gcr.io/sig-storage/csi-attacher
