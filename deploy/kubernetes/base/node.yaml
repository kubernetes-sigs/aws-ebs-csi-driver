--- conflicted
+++ resolved
@@ -45,11 +45,7 @@
         - name: ebs-plugin
           securityContext:
             privileged: true
-<<<<<<< HEAD
-          image: k8s.gcr.io/provider-aws/aws-ebs-csi-driver:v1.5.0
-=======
           image: k8s.gcr.io/provider-aws/aws-ebs-csi-driver:v1.5.1
->>>>>>> 3762e2c4
           imagePullPolicy: IfNotPresent
           args:
             - node
